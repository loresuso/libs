sysdig
======

[![Build Status](https://travis-ci.com/draios/sysdig.png?branch=master)](https://travis-ci.com/draios/sysdig)

# Welcome to **sysdig**!

**Sysdig** is a universal system visibility tool with native support for containers:  
`~$ sysdig`

**Csysdig** is a simple, intuitive, and fully customizable curses UI for sysdig:  
`~$ csysdig`
<<<<<<< HEAD

Where to start?
---
If this is your first time hearing about sysdig, we recommend you [start with the website](http://www.sysdig.com).  
=======
>>>>>>> 8585d411
  
What does sysdig do and why should I use it?
---
**Sysdig is a simple tool for deep system visibility, with native support for containers.**

We built sysdig to give you _easy access_ to the actual behavior of your Linux systems and containers. Honestly, the best way to understand sysdig is to [try it](https://github.com/draios/sysdig/wiki/How-to-Install-Sysdig-for-Linux) - its super easy! Or here's a quick video introduction to csysdig, the simple, intuitive, and fully customizable curses-based UI for sysdig: https://www.youtube.com/watch?v=UJ4wVrbP-Q8

Far too often, system-level monitoring and troubleshooting still involves logging into a machine with SSH and using a plethora of dated tools with very inconsistent interfaces. And many of these classic Linux tools breakdown completely in containerized environments. Sysdig unites your Linux toolkit into a single, consistent, easy-to-use interface. And sysdig's unique architecture allows deep inspection into containers, right out of the box, without having to instrument the containers themselves in any way.

Sysdig instruments your physical and virtual machines at the OS level by installing into the Linux kernel and capturing system calls and other OS events. Sysdig also makes it possible to create trace files for system activity, similarly to what you can do for networks with tools like tcpdump and Wireshark. This way, problems can be analyzed at a later time, without losing important information. Rich system state is stored in the trace files, so that the captured activity can be put into full context.

Think about sysdig as strace + tcpdump + htop + iftop + lsof + ...awesome sauce.

Documentation / Support
---
[Visit the wiki](https://github.com/draios/sysdig/wiki) for full documentation on sysdig and its APIs.  

For support using sysdig, please contact [the official mailing list](https://groups.google.com/forum/#!forum/sysdig).  

Join the Community
---
* Contact the [official mailing list](https://groups.google.com/forum/#!forum/sysdig) for support and to talk with other users
* Follow us on [Twitter](https://twitter.com/sysdig)
* This is our [blog](https://sysdig.com/blog/). There are many like it, but this one is ours.
* Join our [Public Slack](https://slack.sysdig.com) channel for sysdig announcements and discussions.

License Terms
---
The sysdig userspace programs and supporting code are licensed to you under the [Apache 2.0](./COPYING) open source license.

The sysdig kernel module, which is in the `driver` subdirectory, is licensed to you under both the [MIT](https://github.com/draios/sysdig/blob/dev/driver/MIT.txt) and [GPLv2](https://github.com/draios/sysdig/blob/dev/driver/GPL2.txt) open source licenses.

Contributor License Agreements
---
### Background
As sysdig matures and gains wider acceptance, we are formalizing the way that we accept contributions of code from the contributing community. We must now ask that contributions to sysdig be provided subject to the terms and conditions of a [Contributor License Agreement (CLA)](https://github.com/draios/sysdig/tree/dev/cla). The CLA comes in two forms, applicable to contributions by individuals, or by legal entities such as corporations and their employees. We recognize that entering into a CLA with us involves real consideration on your part, and we’ve tried to make this process as clear and simple as possible.
 
We’ve modeled our CLA off of industry standards, such as [the CLA used by Kubernetes](https://github.com/kubernetes/kubernetes/blob/master/CONTRIBUTING.md). Note that this agreement is not a transfer of copyright ownership, this simply is a license agreement for contributions, intended to clarify the intellectual property license granted with contributions from any person or entity. It is for your protection as a contributor as well as the protection of sysdig; it does not change your rights to use your own contributions for any other purpose.

For some background on why contributor license agreements are necessary, you can read FAQs from many other open source projects:
- [Django’s excellent CLA FAQ](https://www.djangoproject.com/foundation/cla/faq/)
- [A well-written chapter from Karl Fogel’s Producing Open Source Software on CLAs](http://producingoss.com/en/copyright-assignment.html)
- [The Wikipedia article on CLAs](http://en.wikipedia.org/wiki/Contributor_license_agreement)

As always, we are grateful for your past and present contributions to sysdig.

### What do I need to do in order to contribute code?
**Individual contributions**: Individuals who wish to make contributions must review the [Individual Contributor License Agreement](https://github.com/draios/sysdig/blob/dev/cla/sysdig_contributor_agreement.txt) and indicate agreement by adding the following line to every GIT commit message: 
 
```
sysdig-CLA-1.0-signed-off-by: Joe Smith <joe.smith@email.com>
```

Use your real name; pseudonyms or anonymous contributions are not allowed.

**Corporate contributions**: Employees of corporations, members of LLCs or LLPs, or others acting on behalf of a contributing entity, must review the [Corporate Contributor License Agreement](https://github.com/draios/sysdig/blob/dev/cla/sysdig_corp_contributor_agreement.txt), must be an authorized representative of the contributing entity, and indicate agreement to it on behalf of the contributing entity by adding the following lines to every GIT commit message: 
 
```
sysdig-CLA-1.0-contributing-entity: Full Legal Name of Entity  
sysdig-CLA-1.0-signed-off-by: Joe Smith <joe.smith@email.com>  
```

Use a real name of a natural person who is an authorized representative of the contributing entity; pseudonyms or anonymous contributions are not allowed.

**Government contributions**: Employees or officers of the United States Government, must review the [Corporate Contributor License Agreement](https://github.com/draios/sysdig/blob/dev/cla/sysdig_corp_contributor_agreement.txt), must be an authorized representative of the contributing entity, and indicate agreement to it on behalf of the contributing entity by adding the following lines to every GIT commit message: 
 
```
sysdig-CLA-1.0-contributing-govt-entity: Full Legal Name of Entity
sysdig-CLA-1.0-signed-off-by: Joe Smith <joe.smith@email.com>  
This file is a work of authorship of an employee or officer of the United States Government and is not subject to copyright in the United States under 17 USC 105.
```

Use a real name of a natural person who is an authorized representative of the contributing entity; pseudonyms or anonymous contributions are not allowed.

Commercial Support
---
Interested in a fully supported, fully distributed version of sysdig? Check out [Sysdig Monitor](https://sysdig.com/products/monitor/)!

Open source sysdig is proudly supported by [Sysdig Inc](https://sysdig.com/company/).  

Interested in what we're doing? [Sysdig is hiring](https://sysdig.com/jobs/).<|MERGE_RESOLUTION|>--- conflicted
+++ resolved
@@ -10,13 +10,6 @@
 
 **Csysdig** is a simple, intuitive, and fully customizable curses UI for sysdig:  
 `~$ csysdig`
-<<<<<<< HEAD
-
-Where to start?
----
-If this is your first time hearing about sysdig, we recommend you [start with the website](http://www.sysdig.com).  
-=======
->>>>>>> 8585d411
   
 What does sysdig do and why should I use it?
 ---
