--- conflicted
+++ resolved
@@ -124,11 +124,8 @@
 static int f_sys_signaldeliver_e(struct event_filler_arguments *args);
 #endif
 static int f_sys_setns_e(struct event_filler_arguments *args);
-<<<<<<< HEAD
+static int f_sys_flock_e(struct event_filler_arguments *args);
 static int f_cpu_hotplug_e(struct event_filler_arguments *args);
-=======
-static int f_sys_flock_e(struct event_filler_arguments *args);
->>>>>>> 18ccbe03
 
 /*
  * Note, this is not part of g_event_info because we want to share g_event_info with userland.
@@ -341,12 +338,9 @@
 	[PPME_SYSCALL_GETDENTS64_X] = {f_sys_single_x},
 	[PPME_SYSCALL_SETNS_E] = {f_sys_setns_e},
 	[PPME_SYSCALL_SETNS_X] = {PPM_AUTOFILL, 1, APT_REG, {{AF_ID_RETVAL} } },
-<<<<<<< HEAD
-	[PPME_CPU_HOTPLUG_E] = {f_cpu_hotplug_e},
-=======
 	[PPME_SYSCALL_FLOCK_E] = {f_sys_flock_e},
 	[PPME_SYSCALL_FLOCK_X] = {PPM_AUTOFILL, 1, APT_REG, {{AF_ID_RETVAL} } },
->>>>>>> 18ccbe03
+	[PPME_CPU_HOTPLUG_E] = {f_cpu_hotplug_e},
 };
 
 /*
