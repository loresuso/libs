/*
Copyright (C) 2013-2014 Draios inc.

This file is part of sysdig.

sysdig is free software; you can redistribute it and/or modify
it under the terms of the GNU General Public License version 2 as
published by the Free Software Foundation.

sysdig is distributed in the hope that it will be useful,
but WITHOUT ANY WARRANTY; without even the implied warranty of
MERCHANTABILITY or FITNESS FOR A PARTICULAR PURPOSE.  See the
GNU General Public License for more details.

You should have received a copy of the GNU General Public License
along with sysdig.  If not, see <http://www.gnu.org/licenses/>.
*/

#ifndef EVENTS_PUBLIC_H_
#define EVENTS_PUBLIC_H_

#if defined(__sun)
#include <sys/ioccom.h>
#endif

#ifdef __KERNEL__
#include <linux/types.h>
#endif

/*
 * Limits
 */
#define PPM_MAX_EVENT_PARAMS 16	/* Max number of parameters an event can have */
#define PPM_MAX_PATH_SIZE 256	/* Max size that an event parameter can have in the circular buffer, in bytes */
#define PPM_MAX_NAME_LEN 32

/*
 * Socket families
 */
#define PPM_AF_UNSPEC       0
#define PPM_AF_UNIX         1       /* Unix domain sockets          */
#define PPM_AF_LOCAL        1       /* POSIX name for PPM_AF_UNIX   */
#define PPM_AF_INET         2       /* Internet IP Protocol         */
#define PPM_AF_AX25         3       /* Amateur Radio AX.25          */
#define PPM_AF_IPX          4       /* Novell IPX                   */
#define PPM_AF_APPLETALK    5       /* AppleTalk DDP                */
#define PPM_AF_NETROM       6       /* Amateur Radio NET/ROM        */
#define PPM_AF_BRIDGE       7       /* Multiprotocol bridge         */
#define PPM_AF_ATMPVC       8       /* ATM PVCs                     */
#define PPM_AF_X25          9       /* Reserved for X.25 project    */
#define PPM_AF_INET6        10      /* IP version 6                 */
#define PPM_AF_ROSE         11      /* Amateur Radio X.25 PLP       */
#define PPM_AF_DECnet       12      /* Reserved for DECnet project  */
#define PPM_AF_NETBEUI      13      /* Reserved for 802.2LLC project*/
#define PPM_AF_SECURITY     14      /* Security callback pseudo AF */
#define PPM_AF_KEY          15      /* PF_KEY key management API */
#define PPM_AF_NETLINK      16
#define PPM_AF_ROUTE        PPM_AF_NETLINK /* Alias to emulate 4.4BSD */
#define PPM_AF_PACKET       17      /* Packet family                */
#define PPM_AF_ASH          18      /* Ash                          */
#define PPM_AF_ECONET       19      /* Acorn Econet                 */
#define PPM_AF_ATMSVC       20      /* ATM SVCs                     */
#define PPM_AF_RDS          21      /* RDS sockets                  */
#define PPM_AF_SNA          22      /* Linux SNA Project (nutters!) */
#define PPM_AF_IRDA         23      /* IRDA sockets                 */
#define PPM_AF_PPPOX        24      /* PPPoX sockets                */
#define PPM_AF_WANPIPE      25      /* Wanpipe API Sockets */
#define PPM_AF_LLC          26      /* Linux LLC                    */
#define PPM_AF_CAN          29      /* Controller Area Network      */
#define PPM_AF_TIPC         30      /* TIPC sockets                 */
#define PPM_AF_BLUETOOTH    31      /* Bluetooth sockets            */
#define PPM_AF_IUCV         32      /* IUCV sockets                 */
#define PPM_AF_RXRPC        33      /* RxRPC sockets                */
#define PPM_AF_ISDN         34      /* mISDN sockets                */
#define PPM_AF_PHONET       35      /* Phonet sockets               */
#define PPM_AF_IEEE802154   36      /* IEEE802154 sockets           */
#define PPM_AF_CAIF         37      /* CAIF sockets                 */
#define PPM_AF_ALG          38      /* Algorithm sockets            */
#define PPM_AF_NFC          39      /* NFC sockets                  */

/*
 * File flags
 */
#define PPM_O_NONE	0
#define PPM_O_RDONLY	(1 << 0)	/* Open for reading only */
#define PPM_O_WRONLY	(1 << 1)	/* Open for writing only */
#define PPM_O_RDWR	(PPM_O_RDONLY | PPM_O_WRONLY)	/* Open for reading and writing */
#define PPM_O_CREAT	(1 << 2)	/* Create a new file if it doesn't exist. */
#define PPM_O_APPEND (1 << 3)	/* If set, the file offset shall be set to the end of the file prior to each write. */
#define PPM_O_DSYNC	(1 << 4)
#define PPM_O_EXCL	(1 << 5)
#define PPM_O_NONBLOCK	(1 << 6)
#define PPM_O_SYNC	(1 << 7)
#define PPM_O_TRUNC	(1 << 8)
#define PPM_O_DIRECT (1 << 9)
#define PPM_O_DIRECTORY (1 << 10)
#define PPM_O_LARGEFILE (1 << 11)

/*
 * Clone flags
 */
#define PPM_CL_NONE 0
#define PPM_CL_CLONE_FILES (1 << 0)
#define PPM_CL_CLONE_FS (1 << 1)
#define PPM_CL_CLONE_IO (1 << 2)
#define PPM_CL_CLONE_NEWIPC (1 << 3)
#define PPM_CL_CLONE_NEWNET (1 << 4)
#define PPM_CL_CLONE_NEWNS (1 << 5)
#define PPM_CL_CLONE_NEWPID (1 << 6)
#define PPM_CL_CLONE_NEWUTS (1 << 7)
#define PPM_CL_CLONE_PARENT (1 << 8)
#define PPM_CL_CLONE_PARENT_SETTID (1 << 9)
#define PPM_CL_CLONE_PTRACE (1 << 10)
#define PPM_CL_CLONE_SIGHAND (1 << 11)
#define PPM_CL_CLONE_SYSVSEM (1 << 12)
#define PPM_CL_CLONE_THREAD (1 << 13)
#define PPM_CL_CLONE_UNTRACED (1 << 14)
#define PPM_CL_CLONE_VM (1 << 15)
#define PPM_CL_CLONE_INVERTED (1 << 16)	/* libsinsp-specific flag. It's set if clone() returned in */
										/* the child process before than in the parent process. */
#define PPM_CL_NAME_CHANGED (1 << 17)	/* libsinsp-specific flag. Set when the thread name changes */
										/* (for example because execve was called) */
#define PPM_CL_CLOSED (1 << 18)			/* thread has been closed. */

/*
 * Futex Operations
 */
#define PPM_FU_FUTEX_WAIT 0
#define PPM_FU_FUTEX_WAKE 1
#define PPM_FU_FUTEX_FD 2
#define PPM_FU_FUTEX_REQUEUE 3
#define PPM_FU_FUTEX_CMP_REQUEUE 4
#define PPM_FU_FUTEX_WAKE_OP 5
#define PPM_FU_FUTEX_LOCK_PI 6
#define PPM_FU_FUTEX_UNLOCK_PI 7
#define PPM_FU_FUTEX_TRYLOCK_PI 8
#define PPM_FU_FUTEX_WAIT_BITSET 9
#define PPM_FU_FUTEX_WAKE_BITSET 10
#define PPM_FU_FUTEX_WAIT_REQUEUE_PI 11
#define PPM_FU_FUTEX_CMP_REQUEUE_PI 12
#define PPM_FU_FUTEX_PRIVATE_FLAG	128
#define PPM_FU_FUTEX_CLOCK_REALTIME 256

/*
 * lseek() and llseek() whence
 */
#define PPM_SEEK_SET 0
#define PPM_SEEK_CUR 1
#define PPM_SEEK_END 2

/*
 * poll() flags
 */
#define PPM_POLLIN (1 << 0)
#define PPM_POLLPRI (1 << 1)
#define PPM_POLLOUT (1 << 2)
#define PPM_POLLRDHUP (1 << 3)
#define PPM_POLLERR (1 << 4)
#define PPM_POLLHUP (1 << 5)
#define PPM_POLLNVAL (1 << 6)
#define PPM_POLLRDNORM (1 << 7)
#define PPM_POLLRDBAND (1 << 8)
#define PPM_POLLWRNORM (1 << 9)
#define PPM_POLLWRBAND (1 << 10)

/*
 * shutdown() how
 */
#define PPM_SHUT_RD 0
#define PPM_SHUT_WR 1
#define PPM_SHUT_RDWR 2

/*
 * openat() flags
 */
#define PPM_AT_FDCWD -100

/*
 * rlimit resources
 */
#define PPM_RLIMIT_CPU 0 /* CPU time in sec */
#define PPM_RLIMIT_FSIZE 1 /* Maximum filesize */
#define PPM_RLIMIT_DATA 2 /* max data size */
#define PPM_RLIMIT_STACK 3 /* max stack size */
#define PPM_RLIMIT_CORE 4 /* max core file size */
#define PPM_RLIMIT_RSS 5 /* max resident set size */
#define PPM_RLIMIT_NPROC 6 /* max number of processes */
#define PPM_RLIMIT_NOFILE 7 /* max number of open files */
#define PPM_RLIMIT_MEMLOCK 8 /* max locked-in-memory address space */
#define PPM_RLIMIT_AS 9 /* address space limit */
#define PPM_RLIMIT_LOCKS 10  /* maximum file locks held */
#define PPM_RLIMIT_SIGPENDING 11 /* max number of pending signals */
#define PPM_RLIMIT_MSGQUEUE 12 /* maximum bytes in POSIX mqueues */
#define PPM_RLIMIT_NICE 13 /* max nice prio allowed to raise to 0-39 for nice level 19 .. -20 */
#define PPM_RLIMIT_RTPRIO 14 /* maximum realtime priority */
#define PPM_RLIMIT_RTTIME 15 /* timeout for RT tasks in us */
#define PPM_RLIMIT_UNKNOWN 255 /* CPU time in sec */

/*
 * fcntl commands
 */
#define PPM_FCNTL_UNKNOWN 0
#define PPM_FCNTL_F_DUPFD 1
#define PPM_FCNTL_F_GETFD 2
#define PPM_FCNTL_F_SETFD 3
#define PPM_FCNTL_F_GETFL 4
#define PPM_FCNTL_F_SETFL 5
#define PPM_FCNTL_F_GETLK 6
#define PPM_FCNTL_F_SETLK 8
#define PPM_FCNTL_F_SETLKW 9
#define PPM_FCNTL_F_SETOWN 10
#define PPM_FCNTL_F_GETOWN 12
#define PPM_FCNTL_F_SETSIG 13
#define PPM_FCNTL_F_GETSIG 15
#ifndef CONFIG_64BIT
#define PPM_FCNTL_F_GETLK64 17
#define PPM_FCNTL_F_SETLK64 18
#define PPM_FCNTL_F_SETLKW64 19
#endif
#define PPM_FCNTL_F_SETOWN_EX 21
#define PPM_FCNTL_F_GETOWN_EX 22
#define PPM_FCNTL_F_SETLEASE 23
#define PPM_FCNTL_F_GETLEASE 24
#define PPM_FCNTL_F_CANCELLK 25
#define PPM_FCNTL_F_DUPFD_CLOEXEC 26
#define PPM_FCNTL_F_NOTIFY 27
#define PPM_FCNTL_F_SETPIPE_SZ 28
#define PPM_FCNTL_F_GETPIPE_SZ 29

 /*
 * ptrace requests
 */
#define PPM_PTRACE_UNKNOWN 0
#define PPM_PTRACE_TRACEME 1
#define PPM_PTRACE_PEEKTEXT 2
#define PPM_PTRACE_PEEKDATA 3
#define PPM_PTRACE_PEEKUSR 4
#define PPM_PTRACE_POKETEXT 5
#define PPM_PTRACE_POKEDATA 6
#define PPM_PTRACE_POKEUSR 7
#define PPM_PTRACE_CONT 8
#define PPM_PTRACE_KILL 9
#define PPM_PTRACE_SINGLESTEP 10
#define PPM_PTRACE_ATTACH 11
#define PPM_PTRACE_DETACH 12
#define PPM_PTRACE_SYSCALL 13
#define PPM_PTRACE_SETOPTIONS 14
#define PPM_PTRACE_GETEVENTMSG 15
#define PPM_PTRACE_GETSIGINFO 16
#define PPM_PTRACE_SETSIGINFO 17
#define PPM_PTRACE_GETREGSET 18
#define PPM_PTRACE_SETREGSET 19
#define PPM_PTRACE_SEIZE 20
#define PPM_PTRACE_INTERRUPT 21
#define PPM_PTRACE_LISTEN 22
#define PPM_PTRACE_PEEKSIGINFO 23
#define PPM_PTRACE_GETSIGMASK 24
#define PPM_PTRACE_SETSIGMASK 25
#define PPM_PTRACE_GETREGS 26
#define PPM_PTRACE_SETREGS 27
#define PPM_PTRACE_GETFPREGS 28
#define PPM_PTRACE_SETFPREGS 29
#define PPM_PTRACE_GETFPXREGS 30
#define PPM_PTRACE_SETFPXREGS 31
#define PPM_PTRACE_OLDSETOPTIONS 32
#define PPM_PTRACE_GET_THREAD_AREA 33
#define PPM_PTRACE_SET_THREAD_AREA 34
#define PPM_PTRACE_ARCH_PRCTL 35
#define PPM_PTRACE_SYSEMU 36
#define PPM_PTRACE_SYSEMU_SINGLESTEP 37
#define PPM_PTRACE_SINGLEBLOCK 38

/*
 * ptrace dynamic table indexes
 */
#define PPM_PTRACE_IDX_UINT64 0
#define PPM_PTRACE_IDX_SIGTYPE 1

#define PPM_PTRACE_IDX_MAX 2

/*
 * memory protection flags
 */
#define PPM_PROT_NONE		0
#define PPM_PROT_READ		(1 << 0)
#define PPM_PROT_WRITE		(1 << 1)
#define PPM_PROT_EXEC		(1 << 2)
#define PPM_PROT_SEM		(1 << 3)
#define PPM_PROT_GROWSDOWN	(1 << 4)
#define PPM_PROT_GROWSUP	(1 << 5)
#define PPM_PROT_SAO		(1 << 6)

/*
 * mmap flags
 */
#define PPM_MAP_SHARED		(1 << 0)
#define PPM_MAP_PRIVATE		(1 << 1)
#define PPM_MAP_FIXED		(1 << 2)
#define PPM_MAP_ANONYMOUS	(1 << 3)
#define PPM_MAP_32BIT		(1 << 4)
#define PPM_MAP_RENAME		(1 << 5)
#define PPM_MAP_NORESERVE	(1 << 6)
#define PPM_MAP_POPULATE	(1 << 7)
#define PPM_MAP_NONBLOCK	(1 << 8)
#define PPM_MAP_GROWSDOWN	(1 << 9)
#define PPM_MAP_DENYWRITE	(1 << 10)
#define PPM_MAP_EXECUTABLE	(1 << 11)
#define PPM_MAP_INHERIT		(1 << 12)
#define PPM_MAP_FILE		(1 << 13)
#define PPM_MAP_LOCKED		(1 << 14)

/*
 * splice flags
 */
#define PPM_SPLICE_F_MOVE		(1 << 0)
#define PPM_SPLICE_F_NONBLOCK	(1 << 1)
#define PPM_SPLICE_F_MORE		(1 << 2)
#define PPM_SPLICE_F_GIFT		(1 << 3)

/*
 * quotactl cmds
 */
#define PPM_Q_QUOTAON		(1 << 0)
#define PPM_Q_QUOTAOFF		(1 << 1)
#define PPM_Q_GETFMT		(1 << 2)
#define PPM_Q_GETINFO		(1 << 3)
#define PPM_Q_SETINFO		(1 << 4)
#define PPM_Q_GETQUOTA		(1 << 5)
#define PPM_Q_SETQUOTA		(1 << 6)
#define PPM_Q_SYNC			(1 << 7)
#define PPM_Q_XQUOTAON		(1 << 8)
#define PPM_Q_XQUOTAOFF		(1 << 9)
#define PPM_Q_XGETQUOTA		(1 << 10)
#define PPM_Q_XSETQLIM		(1 << 11)
#define PPM_Q_XGETQSTAT		(1 << 12)
#define PPM_Q_XQUOTARM		(1 << 13)
#define PPM_Q_XQUOTASYNC	(1 << 14)
#define PPM_Q_XGETQSTATV	(1 << 15)

/*
 * quotactl types
 */
#define PPM_USRQUOTA		(1 << 0)
#define PPM_GRPQUOTA		(1 << 1)

/*
 * quotactl dqi_flags
 */
#define PPM_DQF_NONE		(1 << 0)
#define PPM_V1_DQF_RSQUASH	(1 << 1)

/*
 * quotactl quotafmts
 */
#define PPM_QFMT_NOT_USED		(1 << 0)
#define PPM_QFMT_VFS_OLD	(1 << 1)
#define PPM_QFMT_VFS_V0		(1 << 2)
#define PPM_QFMT_VFS_V1		(1 << 3)

/*
 * SuS says limits have to be unsigned.
 * Which makes a ton more sense anyway.
 *
 * Some architectures override this (for compatibility reasons):
 */
#ifndef RLIM_INFINITY
# define RLIM_INFINITY          (~0UL)
#endif

/*
 * RLIMIT_STACK default maximum - some architectures override it:
 */
#ifndef _STK_LIM_MAX
# define _STK_LIM_MAX           RLIM_INFINITY
#endif


/*
 * The list of event types
 * Enter events have even numbers while exit events have odd numbers.
 * NOTE: there can't be gaps in the numbering, because these numbers correspond
 * to the entries in the g_event_info table
 */
#define PPME_DIRECTION_FLAG 1
#define PPME_IS_ENTER(x) ((x & PPME_DIRECTION_FLAG) == 0)
#define PPME_IS_EXIT(x) (x & PPME_DIRECTION_FLAG)
#define PPME_MAKE_ENTER(x) (x & (~1))

/** @defgroup etypes Event Types
 *  @{
 */
enum ppm_event_type {
	PPME_GENERIC_E = 0,
	PPME_GENERIC_X = 1,
	PPME_SYSCALL_OPEN_E = 2,
	PPME_SYSCALL_OPEN_X = 3,
	PPME_SYSCALL_CLOSE_E = 4,
	PPME_SYSCALL_CLOSE_X = 5,
	PPME_SYSCALL_READ_E = 6,
	PPME_SYSCALL_READ_X = 7,
	PPME_SYSCALL_WRITE_E = 8,
	PPME_SYSCALL_WRITE_X = 9,
	PPME_SYSCALL_BRK_1_E = 10,
	PPME_SYSCALL_BRK_1_X = 11,
	PPME_SYSCALL_EXECVE_8_E = 12,
	PPME_SYSCALL_EXECVE_8_X = 13,
	PPME_SYSCALL_CLONE_11_E = 14,
	PPME_SYSCALL_CLONE_11_X = 15,
	PPME_PROCEXIT_E = 16,
	PPME_PROCEXIT_X = 17,	/* This should never be called */
	PPME_SOCKET_SOCKET_E = 18,
	PPME_SOCKET_SOCKET_X = 19,
	PPME_SOCKET_BIND_E = 20,
	PPME_SOCKET_BIND_X = 21,
	PPME_SOCKET_CONNECT_E = 22,
	PPME_SOCKET_CONNECT_X = 23,
	PPME_SOCKET_LISTEN_E = 24,
	PPME_SOCKET_LISTEN_X = 25,
	PPME_SOCKET_ACCEPT_E = 26,
	PPME_SOCKET_ACCEPT_X = 27,
	PPME_SOCKET_SEND_E = 28,
	PPME_SOCKET_SEND_X = 29,
	PPME_SOCKET_SENDTO_E = 30,
	PPME_SOCKET_SENDTO_X = 31,
	PPME_SOCKET_RECV_E = 32,
	PPME_SOCKET_RECV_X = 33,
	PPME_SOCKET_RECVFROM_E = 34,
	PPME_SOCKET_RECVFROM_X = 35,
	PPME_SOCKET_SHUTDOWN_E = 36,
	PPME_SOCKET_SHUTDOWN_X = 37,
	PPME_SOCKET_GETSOCKNAME_E = 38,
	PPME_SOCKET_GETSOCKNAME_X = 39,
	PPME_SOCKET_GETPEERNAME_E = 40,
	PPME_SOCKET_GETPEERNAME_X = 41,
	PPME_SOCKET_SOCKETPAIR_E = 42,
	PPME_SOCKET_SOCKETPAIR_X = 43,
	PPME_SOCKET_SETSOCKOPT_E = 44,
	PPME_SOCKET_SETSOCKOPT_X = 45,
	PPME_SOCKET_GETSOCKOPT_E = 46,
	PPME_SOCKET_GETSOCKOPT_X = 47,
	PPME_SOCKET_SENDMSG_E = 48,
	PPME_SOCKET_SENDMSG_X = 49,
	PPME_SOCKET_SENDMMSG_E = 50,
	PPME_SOCKET_SENDMMSG_X = 51,
	PPME_SOCKET_RECVMSG_E = 52,
	PPME_SOCKET_RECVMSG_X = 53,
	PPME_SOCKET_RECVMMSG_E = 54,
	PPME_SOCKET_RECVMMSG_X = 55,
	PPME_SOCKET_ACCEPT4_E = 56,
	PPME_SOCKET_ACCEPT4_X = 57,
	PPME_SYSCALL_CREAT_E = 58,
	PPME_SYSCALL_CREAT_X = 59,
	PPME_SYSCALL_PIPE_E = 60,
	PPME_SYSCALL_PIPE_X = 61,
	PPME_SYSCALL_EVENTFD_E = 62,
	PPME_SYSCALL_EVENTFD_X = 63,
	PPME_SYSCALL_FUTEX_E = 64,
	PPME_SYSCALL_FUTEX_X = 65,
	PPME_SYSCALL_STAT_E = 66,
	PPME_SYSCALL_STAT_X = 67,
	PPME_SYSCALL_LSTAT_E = 68,
	PPME_SYSCALL_LSTAT_X = 69,
	PPME_SYSCALL_FSTAT_E = 70,
	PPME_SYSCALL_FSTAT_X = 71,
	PPME_SYSCALL_STAT64_E = 72,
	PPME_SYSCALL_STAT64_X = 73,
	PPME_SYSCALL_LSTAT64_E = 74,
	PPME_SYSCALL_LSTAT64_X = 75,
	PPME_SYSCALL_FSTAT64_E = 76,
	PPME_SYSCALL_FSTAT64_X = 77,
	PPME_SYSCALL_EPOLLWAIT_E = 78,
	PPME_SYSCALL_EPOLLWAIT_X = 79,
	PPME_SYSCALL_POLL_E = 80,
	PPME_SYSCALL_POLL_X = 81,
	PPME_SYSCALL_SELECT_E = 82,
	PPME_SYSCALL_SELECT_X = 83,
	PPME_SYSCALL_NEWSELECT_E = 84,
	PPME_SYSCALL_NEWSELECT_X = 85,
	PPME_SYSCALL_LSEEK_E = 86,
	PPME_SYSCALL_LSEEK_X = 87,
	PPME_SYSCALL_LLSEEK_E = 88,
	PPME_SYSCALL_LLSEEK_X = 89,
	PPME_SYSCALL_IOCTL_2_E = 90,
	PPME_SYSCALL_IOCTL_2_X = 91,
	PPME_SYSCALL_GETCWD_E = 92,
	PPME_SYSCALL_GETCWD_X = 93,
	PPME_SYSCALL_CHDIR_E = 94,
	PPME_SYSCALL_CHDIR_X = 95,
	PPME_SYSCALL_FCHDIR_E = 96,
	PPME_SYSCALL_FCHDIR_X = 97,
	PPME_SYSCALL_MKDIR_E = 98,
	PPME_SYSCALL_MKDIR_X = 99,
	PPME_SYSCALL_RMDIR_E = 100,
	PPME_SYSCALL_RMDIR_X = 101,
	PPME_SYSCALL_OPENAT_E = 102,
	PPME_SYSCALL_OPENAT_X = 103,
	PPME_SYSCALL_LINK_E = 104,
	PPME_SYSCALL_LINK_X = 105,
	PPME_SYSCALL_LINKAT_E = 106,
	PPME_SYSCALL_LINKAT_X = 107,
	PPME_SYSCALL_UNLINK_E = 108,
	PPME_SYSCALL_UNLINK_X = 109,
	PPME_SYSCALL_UNLINKAT_E = 110,
	PPME_SYSCALL_UNLINKAT_X = 111,
	PPME_SYSCALL_PREAD_E = 112,
	PPME_SYSCALL_PREAD_X = 113,
	PPME_SYSCALL_PWRITE_E = 114,
	PPME_SYSCALL_PWRITE_X = 115,
	PPME_SYSCALL_READV_E = 116,
	PPME_SYSCALL_READV_X = 117,
	PPME_SYSCALL_WRITEV_E = 118,
	PPME_SYSCALL_WRITEV_X = 119,
	PPME_SYSCALL_PREADV_E = 120,
	PPME_SYSCALL_PREADV_X = 121,
	PPME_SYSCALL_PWRITEV_E = 122,
	PPME_SYSCALL_PWRITEV_X = 123,
	PPME_SYSCALL_DUP_E = 124,
	PPME_SYSCALL_DUP_X = 125,
	PPME_SYSCALL_SIGNALFD_E = 126,
	PPME_SYSCALL_SIGNALFD_X = 127,
	PPME_SYSCALL_KILL_E = 128,
	PPME_SYSCALL_KILL_X = 129,
	PPME_SYSCALL_TKILL_E = 130,
	PPME_SYSCALL_TKILL_X = 131,
	PPME_SYSCALL_TGKILL_E = 132,
	PPME_SYSCALL_TGKILL_X = 133,
	PPME_SYSCALL_NANOSLEEP_E = 134,
	PPME_SYSCALL_NANOSLEEP_X = 135,
	PPME_SYSCALL_TIMERFD_CREATE_E = 136,
	PPME_SYSCALL_TIMERFD_CREATE_X = 137,
	PPME_SYSCALL_INOTIFY_INIT_E = 138,
	PPME_SYSCALL_INOTIFY_INIT_X = 139,
	PPME_SYSCALL_GETRLIMIT_E = 140,
	PPME_SYSCALL_GETRLIMIT_X = 141,
	PPME_SYSCALL_SETRLIMIT_E = 142,
	PPME_SYSCALL_SETRLIMIT_X = 143,
	PPME_SYSCALL_PRLIMIT_E = 144,
	PPME_SYSCALL_PRLIMIT_X = 145,
	PPME_SCHEDSWITCH_1_E = 146,
	PPME_SCHEDSWITCH_1_X = 147,	/* This should never be called */
	PPME_DROP_E = 148,  /* For internal use */
	PPME_DROP_X = 149,	/* For internal use */
	PPME_SYSCALL_FCNTL_E = 150,  /* For internal use */
	PPME_SYSCALL_FCNTL_X = 151,	/* For internal use */
	PPME_SCHEDSWITCH_6_E = 152,
	PPME_SCHEDSWITCH_6_X = 153,	/* This should never be called */
	PPME_SYSCALL_EXECVE_13_E = 154,
	PPME_SYSCALL_EXECVE_13_X = 155,
	PPME_SYSCALL_CLONE_16_E = 156,
	PPME_SYSCALL_CLONE_16_X = 157,
	PPME_SYSCALL_BRK_4_E = 158,
	PPME_SYSCALL_BRK_4_X = 159,
	PPME_SYSCALL_MMAP_E = 160,
	PPME_SYSCALL_MMAP_X = 161,
	PPME_SYSCALL_MMAP2_E = 162,
	PPME_SYSCALL_MMAP2_X = 163,
	PPME_SYSCALL_MUNMAP_E = 164,
	PPME_SYSCALL_MUNMAP_X = 165,
	PPME_SYSCALL_SPLICE_E = 166,
	PPME_SYSCALL_SPLICE_X = 167,
	PPME_SYSCALL_PTRACE_E = 168,
	PPME_SYSCALL_PTRACE_X = 169,
	PPME_SYSCALL_IOCTL_3_E = 170,
	PPME_SYSCALL_IOCTL_3_X = 171,
	PPME_SYSCALL_EXECVE_14_E = 172,
	PPME_SYSCALL_EXECVE_14_X = 173,
	PPME_SYSCALL_RENAME_E = 174,
	PPME_SYSCALL_RENAME_X = 175,
	PPME_SYSCALL_RENAMEAT_E = 176,
	PPME_SYSCALL_RENAMEAT_X = 177,
	PPME_SYSCALL_SYMLINK_E = 178,
	PPME_SYSCALL_SYMLINK_X = 179,
	PPME_SYSCALL_SYMLINKAT_E = 180,
	PPME_SYSCALL_SYMLINKAT_X = 181,
	PPME_SYSCALL_FORK_E = 182,
	PPME_SYSCALL_FORK_X = 183,
	PPME_SYSCALL_VFORK_E = 184,
	PPME_SYSCALL_VFORK_X = 185,
	PPME_PROCEXIT_1_E = 186,
	PPME_PROCEXIT_1_X = 187,	/* This should never be called */
	PPME_SYSCALL_SENDFILE_E = 188,
	PPME_SYSCALL_SENDFILE_X = 189,	/* This should never be called */
	PPME_SYSCALL_QUOTACTL_E = 190,
	PPME_SYSCALL_QUOTACTL_X = 191,
<<<<<<< HEAD
	PPME_SYSCALL_SETRESUID_E = 192,
	PPME_SYSCALL_SETRESUID_X = 193,
	PPME_SYSCALL_SETRESGID_E = 194,
	PPME_SYSCALL_SETRESGID_X = 195,
	PPM_EVENT_MAX = 196
=======
	PPME_SYSDIGEVENT_E = 192,
	PPME_SYSDIGEVENT_X = 193, /* This should never be called */
	PPM_EVENT_MAX = 194
>>>>>>> 378d572f
};
/*@}*/

/*
 * System-independent syscall codes
 */
enum ppm_syscall_code {
	PPM_SC_UNKNOWN = 0,
	PPM_SC_RESTART_SYSCALL = 1,
	PPM_SC_EXIT = 2,
	PPM_SC_READ = 3,
	PPM_SC_WRITE = 4,
	PPM_SC_OPEN = 5,
	PPM_SC_CLOSE = 6,
	PPM_SC_CREAT = 7,
	PPM_SC_LINK = 8,
	PPM_SC_UNLINK = 9,
	PPM_SC_CHDIR = 10,
	PPM_SC_TIME = 11,
	PPM_SC_MKNOD = 12,
	PPM_SC_CHMOD = 13,
	PPM_SC_STAT = 14,
	PPM_SC_LSEEK = 15,
	PPM_SC_GETPID = 16,
	PPM_SC_MOUNT = 17,
	PPM_SC_PTRACE = 18,
	PPM_SC_ALARM = 19,
	PPM_SC_FSTAT = 20,
	PPM_SC_PAUSE = 21,
	PPM_SC_UTIME = 22,
	PPM_SC_ACCESS = 23,
	PPM_SC_SYNC = 24,
	PPM_SC_KILL = 25,
	PPM_SC_RENAME = 26,
	PPM_SC_MKDIR = 27,
	PPM_SC_RMDIR = 28,
	PPM_SC_DUP = 29,
	PPM_SC_PIPE = 30,
	PPM_SC_TIMES = 31,
	PPM_SC_BRK = 32,
	PPM_SC_ACCT = 33,
	PPM_SC_IOCTL = 34,
	PPM_SC_FCNTL = 35,
	PPM_SC_SETPGID = 36,
	PPM_SC_UMASK = 37,
	PPM_SC_CHROOT = 38,
	PPM_SC_USTAT = 39,
	PPM_SC_DUP2 = 40,
	PPM_SC_GETPPID = 41,
	PPM_SC_GETPGRP = 42,
	PPM_SC_SETSID = 43,
	PPM_SC_SETHOSTNAME = 44,
	PPM_SC_SETRLIMIT = 45,
	PPM_SC_GETRUSAGE = 46,
	PPM_SC_GETTIMEOFDAY = 47,
	PPM_SC_SETTIMEOFDAY = 48,
	PPM_SC_SYMLINK = 49,
	PPM_SC_LSTAT = 50,
	PPM_SC_READLINK = 51,
	PPM_SC_USELIB = 52,
	PPM_SC_SWAPON = 53,
	PPM_SC_REBOOT = 54,
	PPM_SC_MMAP = 55,
	PPM_SC_MUNMAP = 56,
	PPM_SC_TRUNCATE = 57,
	PPM_SC_FTRUNCATE = 58,
	PPM_SC_FCHMOD = 59,
	PPM_SC_GETPRIORITY = 60,
	PPM_SC_SETPRIORITY = 61,
	PPM_SC_STATFS = 62,
	PPM_SC_FSTATFS = 63,
	PPM_SC_SYSLOG = 64,
	PPM_SC_SETITIMER = 65,
	PPM_SC_GETITIMER = 66,
	PPM_SC_UNAME = 67,
	PPM_SC_VHANGUP = 68,
	PPM_SC_WAIT4 = 69,
	PPM_SC_SWAPOFF = 70,
	PPM_SC_SYSINFO = 71,
	PPM_SC_FSYNC = 72,
	PPM_SC_SETDOMAINNAME = 73,
	PPM_SC_ADJTIMEX = 74,
	PPM_SC_MPROTECT = 75,
	PPM_SC_INIT_MODULE = 76,
	PPM_SC_DELETE_MODULE = 77,
	PPM_SC_QUOTACTL = 78,
	PPM_SC_GETPGID = 79,
	PPM_SC_FCHDIR = 80,
	PPM_SC_SYSFS = 81,
	PPM_SC_PERSONALITY = 82,
	PPM_SC_GETDENTS = 83,
	PPM_SC_SELECT = 84,
	PPM_SC_FLOCK = 85,
	PPM_SC_MSYNC = 86,
	PPM_SC_READV = 87,
	PPM_SC_WRITEV = 88,
	PPM_SC_GETSID = 89,
	PPM_SC_FDATASYNC = 90,
	PPM_SC_MLOCK = 91,
	PPM_SC_MUNLOCK = 92,
	PPM_SC_MLOCKALL = 93,
	PPM_SC_MUNLOCKALL = 94,
	PPM_SC_SCHED_SETPARAM = 95,
	PPM_SC_SCHED_GETPARAM = 96,
	PPM_SC_SCHED_SETSCHEDULER = 97,
	PPM_SC_SCHED_GETSCHEDULER = 98,
	PPM_SC_SCHED_YIELD = 99,
	PPM_SC_SCHED_GET_PRIORITY_MAX = 100,
	PPM_SC_SCHED_GET_PRIORITY_MIN = 101,
	PPM_SC_SCHED_RR_GET_INTERVAL = 102,
	PPM_SC_NANOSLEEP = 103,
	PPM_SC_MREMAP = 104,
	PPM_SC_POLL = 105,
	PPM_SC_PRCTL = 106,
	PPM_SC_RT_SIGACTION = 107,
	PPM_SC_RT_SIGPROCMASK = 108,
	PPM_SC_RT_SIGPENDING = 109,
	PPM_SC_RT_SIGTIMEDWAIT = 110,
	PPM_SC_RT_SIGQUEUEINFO = 111,
	PPM_SC_RT_SIGSUSPEND = 112,
	PPM_SC_GETCWD = 113,
	PPM_SC_CAPGET = 114,
	PPM_SC_CAPSET = 115,
	PPM_SC_SENDFILE = 116,
	PPM_SC_GETRLIMIT = 117,
	PPM_SC_LCHOWN = 118,
	PPM_SC_GETUID = 119,
	PPM_SC_GETGID = 120,
	PPM_SC_GETEUID = 121,
	PPM_SC_GETEGID = 122,
	PPM_SC_SETREUID = 123,
	PPM_SC_SETREGID = 124,
	PPM_SC_GETGROUPS = 125,
	PPM_SC_SETGROUPS = 126,
	PPM_SC_FCHOWN = 127,
	PPM_SC_SETRESUID = 128,
	PPM_SC_GETRESUID = 129,
	PPM_SC_SETRESGID = 130,
	PPM_SC_GETRESGID = 131,
	PPM_SC_CHOWN = 132,
	PPM_SC_SETUID = 133,
	PPM_SC_SETGID = 134,
	PPM_SC_SETFSUID = 135,
	PPM_SC_SETFSGID = 136,
	PPM_SC_PIVOT_ROOT = 137,
	PPM_SC_MINCORE = 138,
	PPM_SC_MADVISE = 139,
	PPM_SC_GETTID = 140,
	PPM_SC_SETXATTR = 141,
	PPM_SC_LSETXATTR = 142,
	PPM_SC_FSETXATTR = 143,
	PPM_SC_GETXATTR = 144,
	PPM_SC_LGETXATTR = 145,
	PPM_SC_FGETXATTR = 146,
	PPM_SC_LISTXATTR = 147,
	PPM_SC_LLISTXATTR = 148,
	PPM_SC_FLISTXATTR = 149,
	PPM_SC_REMOVEXATTR = 150,
	PPM_SC_LREMOVEXATTR = 151,
	PPM_SC_FREMOVEXATTR = 152,
	PPM_SC_TKILL = 153,
	PPM_SC_FUTEX = 154,
	PPM_SC_SCHED_SETAFFINITY = 155,
	PPM_SC_SCHED_GETAFFINITY = 156,
	PPM_SC_SET_THREAD_AREA = 157,
	PPM_SC_GET_THREAD_AREA = 158,
	PPM_SC_IO_SETUP = 159,
	PPM_SC_IO_DESTROY = 160,
	PPM_SC_IO_GETEVENTS = 161,
	PPM_SC_IO_SUBMIT = 162,
	PPM_SC_IO_CANCEL = 163,
	PPM_SC_EXIT_GROUP = 164,
	PPM_SC_EPOLL_CREATE = 165,
	PPM_SC_EPOLL_CTL = 166,
	PPM_SC_EPOLL_WAIT = 167,
	PPM_SC_REMAP_FILE_PAGES = 168,
	PPM_SC_SET_TID_ADDRESS = 169,
	PPM_SC_TIMER_CREATE = 170,
	PPM_SC_TIMER_SETTIME = 171,
	PPM_SC_TIMER_GETTIME = 172,
	PPM_SC_TIMER_GETOVERRUN = 173,
	PPM_SC_TIMER_DELETE = 174,
	PPM_SC_CLOCK_SETTIME = 175,
	PPM_SC_CLOCK_GETTIME = 176,
	PPM_SC_CLOCK_GETRES = 177,
	PPM_SC_CLOCK_NANOSLEEP = 178,
	PPM_SC_TGKILL = 179,
	PPM_SC_UTIMES = 180,
	PPM_SC_MQ_OPEN = 181,
	PPM_SC_MQ_UNLINK = 18,
	PPM_SC_MQ_TIMEDSEND = 183,
	PPM_SC_MQ_TIMEDRECEIVE = 184,
	PPM_SC_MQ_NOTIFY = 185,
	PPM_SC_MQ_GETSETATTR = 186,
	PPM_SC_KEXEC_LOAD = 187,
	PPM_SC_WAITID = 188,
	PPM_SC_ADD_KEY = 189,
	PPM_SC_REQUEST_KEY = 190,
	PPM_SC_KEYCTL = 191,
	PPM_SC_IOPRIO_SET = 192,
	PPM_SC_IOPRIO_GET = 193,
	PPM_SC_INOTIFY_INIT = 194,
	PPM_SC_INOTIFY_ADD_WATCH = 195,
	PPM_SC_INOTIFY_RM_WATCH = 196,
	PPM_SC_OPENAT = 197,
	PPM_SC_MKDIRAT = 198,
	PPM_SC_MKNODAT = 199,
	PPM_SC_FCHOWNAT = 200,
	PPM_SC_FUTIMESAT = 201,
	PPM_SC_UNLINKAT = 202,
	PPM_SC_RENAMEAT = 203,
	PPM_SC_LINKAT = 204,
	PPM_SC_SYMLINKAT = 205,
	PPM_SC_READLINKAT = 206,
	PPM_SC_FCHMODAT = 207,
	PPM_SC_FACCESSAT = 208,
	PPM_SC_PSELECT6 = 209,
	PPM_SC_PPOLL = 210,
	PPM_SC_UNSHARE = 211,
	PPM_SC_SET_ROBUST_LIST = 212,
	PPM_SC_GET_ROBUST_LIST = 213,
	PPM_SC_SPLICE = 214,
	PPM_SC_TEE = 215,
	PPM_SC_VMSPLICE = 216,
	PPM_SC_GETCPU = 217,
	PPM_SC_EPOLL_PWAIT = 218,
	PPM_SC_UTIMENSAT = 219,
	PPM_SC_SIGNALFD = 220,
	PPM_SC_TIMERFD_CREATE = 221,
	PPM_SC_EVENTFD = 222,
	PPM_SC_TIMERFD_SETTIME = 223,
	PPM_SC_TIMERFD_GETTIME = 224,
	PPM_SC_SIGNALFD4 = 225,
	PPM_SC_EVENTFD2 = 226,
	PPM_SC_EPOLL_CREATE1 = 227,
	PPM_SC_DUP3 = 228,
	PPM_SC_PIPE2 = 229,
	PPM_SC_INOTIFY_INIT1 = 230,
	PPM_SC_PREADV = 231,
	PPM_SC_PWRITEV = 232,
	PPM_SC_RT_TGSIGQUEUEINFO = 233,
	PPM_SC_PERF_EVENT_OPEN = 234,
	PPM_SC_FANOTIFY_INIT = 235,
	PPM_SC_PRLIMIT64 = 236,
	PPM_SC_CLOCK_ADJTIME = 237,
	PPM_SC_SYNCFS = 238,
	PPM_SC_SETNS = 239,
	PPM_SC_GETDENTS64 = 240,
	PPM_SC_SOCKET = 241,
	PPM_SC_BIND = 242,
	PPM_SC_CONNECT = 243,
	PPM_SC_LISTEN = 244,
	PPM_SC_ACCEPT = 245,
	PPM_SC_GETSOCKNAME = 246,
	PPM_SC_GETPEERNAME = 247,
	PPM_SC_SOCKETPAIR = 248,
	PPM_SC_SENDTO = 249,
	PPM_SC_RECVFROM = 250,
	PPM_SC_SHUTDOWN = 251,
	PPM_SC_SETSOCKOPT = 252,
	PPM_SC_GETSOCKOPT = 253,
	PPM_SC_SENDMSG = 254,
	PPM_SC_SENDMMSG = 255,
	PPM_SC_RECVMSG = 256,
	PPM_SC_RECVMMSG = 257,
	PPM_SC_ACCEPT4 = 258,
	PPM_SC_SEMOP = 259,
	PPM_SC_SEMGET = 260,
	PPM_SC_SEMCTL = 261,
	PPM_SC_MSGSND = 262,
	PPM_SC_MSGRCV = 263,
	PPM_SC_MSGGET = 264,
	PPM_SC_MSGCTL = 265,
	PPM_SC_SHMDT = 266,
	PPM_SC_SHMGET = 267,
	PPM_SC_SHMCTL = 268,
	PPM_SC_STATFS64 = 269,
	PPM_SC_FSTATFS64 = 270,
	PPM_SC_FSTATAT64 = 271,
	PPM_SC_SENDFILE64 = 272,
	PPM_SC_UGETRLIMIT = 273,
	PPM_SC_BDFLUSH = 274,
	PPM_SC_SIGPROCMASK = 275,
	PPM_SC_IPC = 276,
	PPM_SC_SOCKETCALL = 277,
	PPM_SC_STAT64 = 278,
	PPM_SC_LSTAT64 = 279,
	PPM_SC_FSTAT64 = 280,
	PPM_SC_FCNTL64 = 281,
	PPM_SC_MMAP2 = 282,
	PPM_SC__NEWSELECT = 283,
	PPM_SC_SGETMASK = 284,
	PPM_SC_SSETMASK = 285,
	PPM_SC_SIGPENDING = 286,
	PPM_SC_OLDUNAME = 287,
	PPM_SC_UMOUNT = 288,
	PPM_SC_SIGNAL = 289,
	PPM_SC_NICE = 290,
	PPM_SC_STIME = 291,
	PPM_SC__LLSEEK = 292,
	PPM_SC_WAITPID = 293,
	PPM_SC_PREAD64 = 294,
	PPM_SC_PWRITE64 = 295,
	PPM_SC_ARCH_PRCTL = 296,
	PPM_SC_SHMAT = 297,
	PPM_SC_SIGRETURN = 298,
	PPM_SC_FALLOCATE = 299,
	PPM_SC_NEWFSSTAT = 300,
	PPM_SC_PROCESS_VM_READV = 301,
	PPM_SC_PROCESS_VM_WRITEV = 302,
	PPM_SC_FORK = 303,
	PPM_SC_VFORK = 304,
	PPM_SC_MAX = 305,
};

/*
 * Event information enums
 */
enum ppm_event_category {
	EC_UNKNOWN = 0,	/* Unknown */
	EC_OTHER = 1,	/* No specific category */
	EC_FILE = 2,	/* File operation (open, close...) or file I/O */
	EC_NET = 3,		/* Network operation (socket, bind...) or network I/O */
	EC_IPC = 4,		/* IPC operation (pipe, futex...) or IPC I/O (e.g. on a pipe) */
	EC_MEMORY = 5,	/* Memory-related operation (e.g. brk) */
	EC_PROCESS = 6,	/* Process-related operation (fork, clone...) */
	EC_SLEEP = 7,	/* Plain sleep */
	EC_SYSTEM = 8,	/* System-related operations (e.g. reboot) */
	EC_SIGNAL = 9,	/* Signal-related operations (e.g. signal) */
	EC_USER = 10,	/* User-related operations (e.g. getuid) */
	EC_TIME = 11,	/* Time-related syscalls (e.g. gettimeofday) */
	EC_PROCESSING = 12,	/* User level processing. Never used for system calls */
	EC_IO_BASE = 32,/* used for masking */
	EC_IO_READ = 32,/* General I/O read (can be file, socket, IPC...) */
	EC_IO_WRITE = 33,/* General I/O write (can be file, socket, IPC...) */
	EC_IO_OTHER = 34,/* General I/O that is neither read not write (can be file, socket, IPC...) */
	EC_WAIT = 64,	/* General wait (can be file, socket, IPC...) */
	EC_SCHEDULER = 128,	/* General wait (can be file, socket, IPC...) */
	EC_INTERNAL = 256,	/* Internal event that shouldn't be shown to the user */
};

enum ppm_event_flags {
	EF_NONE = 0,
	EF_CREATES_FD = (1 << 0), /* This event creates an FD (e.g. open) */
	EF_DESTROYS_FD = (1 << 1), /* This event destroys an FD (e.g. close) */
	EF_USES_FD = (1 << 2), /* This event operates on an FD. */
	EF_READS_FROM_FD = (1 << 3), /* This event reads data from an FD. */
	EF_WRITES_TO_FD = (1 << 4), /* This event writes data to an FD. */
	EF_MODIFIES_STATE = (1 << 5), /* This event causes the machine state to change and should not be dropped by the filtering engine. */
	EF_UNUSED = (1 << 6), /* This event is not used */
	EF_WAITS = (1 << 7), /* This event reads data from an FD. */
	EF_SKIPPARSERESET = (1 << 8), /* This event shouldn't pollute the parser lastevent state tracker. */
	EF_OLD_VERSION = (1 << 9) /* This event is kept for backward compatibility */
};

/*
 * Operators to compare events
 */
enum ppm_cmp_operator {
	CO_NONE = 0,
	CO_EQ = 1,
	CO_NE = 2,
	CO_LT = 3,
	CO_LE = 4,
	CO_GT = 5,
	CO_GE = 6,
	CO_CONTAINS = 7,
};

/*
 * types of event parameters
 */
enum ppm_param_type {
	PT_NONE = 0,
	PT_INT8 = 1,
	PT_INT16 = 2,
	PT_INT32 = 3,
	PT_INT64 = 4,
	PT_UINT8 = 5,
	PT_UINT16 = 6,
	PT_UINT32 = 7,
	PT_UINT64 = 8,
	PT_CHARBUF = 9,	/* A printable buffer of bytes, NULL terminated */
	PT_BYTEBUF = 10, /* A raw buffer of bytes not suitable for printing */
	PT_ERRNO = 11,	/* this is an INT64, but will be interpreted as an error code */
	PT_SOCKADDR = 12, /* A sockaddr structure, 1byte family + data */
	PT_SOCKTUPLE = 13, /* A sockaddr tuple,1byte family + 12byte data + 12byte data */
	PT_FD = 14, /* An fd, 64bit */
	PT_PID = 15, /* A pid/tid, 64bit */
	PT_FDLIST = 16, /* A list of fds, 16bit count + count * (64bit fd + 16bit flags) */
	PT_FSPATH = 17,	/* A string containing a relative or absolute file system path, null terminated */
	PT_SYSCALLID = 18, /* A 16bit system call ID. Can be used as a key for the g_syscall_info_table table. */
	PT_SIGTYPE = 19, /* An 8bit signal number */
	PT_RELTIME = 20, /* A relative time. Seconds * 10^9  + nanoseconds. 64bit. */
	PT_ABSTIME = 21, /* An absolute time interval. Seconds from epoch * 10^9  + nanoseconds. 64bit. */
	PT_PORT = 22, /* A TCP/UDP prt. 2 bytes. */
	PT_L4PROTO = 23, /* A 1 byte IP protocol type. */
	PT_SOCKFAMILY = 24, /* A 1 byte socket family. */
	PT_BOOL = 25, /* A boolean value, 4 bytes. */
	PT_IPV4ADDR = 26, /* A 4 byte raw IPv4 address. */
	PT_DYN = 27, /* Type can vary depending on the context. Used for filter fields like evt.rawarg. */
	PT_FLAGS8 = 28, /* this is an UINT8, but will be interpreted as 8 bit flags. */
	PT_FLAGS16 = 29, /* this is an UINT16, but will be interpreted as 16 bit flags. */
	PT_FLAGS32 = 30, /* this is an UINT32, but will be interpreted as 32 bit flags. */
	PT_UID = 31, /* this is an UINT32, MAX_UINT32 will be interpreted as no value */
	PT_GID = 32 /* this is an UINT32, MAX_UINT32 will be interpreted as no value */
};

enum ppm_print_format {
	PF_NA = 0,
	PF_DEC = 1,	/* decimal */
	PF_HEX = 2,	/* hexadecima */
	PF_10_PADDED_DEC = 3, /* decimal padded to 10 digits, useful to print the fractional part of a ns timestamp */
};

/*!
  \brief Name-value pair, used to store flags information.
*/
struct ppm_name_value {
	const char *name;
	uint32_t value;
};

/*!
  \brief Event parameter information.
*/
struct ppm_param_info {
	char name[PPM_MAX_NAME_LEN];  /**< Paramter name, e.g. 'size'. */
	enum ppm_param_type type; /**< Paramter type, e.g. 'uint16', 'string'... */
	enum ppm_print_format fmt; /**< If this is a numeric parameter, this flag specifies if it should be rendered as decimal or hex. */
	const void *info; /**< If this is a flags parameter, it points to an array of ppm_name_value,
			       else if this is a dynamic parameter it points to an array of ppm_param_info */
	uint8_t ninfo; /**< Number of entry in the info array. */
};

/*!
  \brief Event information.
  This structure contains the full description of an event type (e.g. 'open') that
   is supported by the sysdig infrastructure.
*/
struct ppm_event_info {
	char name[PPM_MAX_NAME_LEN]; /**< Name. */
	enum ppm_event_category category; /**< Event category, e.g. 'file', 'net', etc. */
	enum ppm_event_flags flags; /**< flags for this event. */
	uint32_t nparams; /**< Number of parameter in the params array. */
	/* XXX this 16 limit comes out of my ass. Determine something that makes sense or use a dynamic array. */
	struct ppm_param_info params[PPM_MAX_EVENT_PARAMS]; /**< parameters descriptions. */
};

#if defined _MSC_VER
#pragma pack(push)
#pragma pack(1)
#elif defined __sun
#pragma pack(1)
#else
#pragma pack(push, 1)
#endif
struct ppm_evt_hdr {
#ifdef PPM_ENABLE_SENTINEL
	uint32_t sentinel_begin;
#endif
	uint64_t ts; /* timestamp, in nanoseconds from epoch */
	uint64_t tid; /* the tid of the thread that generated this event */
	uint32_t len; /* the event len, including the header */
	uint16_t type; /* the event type */
};
#if defined __sun
#pragma pack()
#else
#pragma pack(pop)
#endif

/*
 * IOCTL codes
 */
#define PPM_IOCTL_MAGIC	's'
#define PPM_IOCTL_DISABLE_CAPTURE _IO(PPM_IOCTL_MAGIC, 0)
#define PPM_IOCTL_ENABLE_CAPTURE _IO(PPM_IOCTL_MAGIC, 1)
#define PPM_IOCTL_DISABLE_DROPPING_MODE _IO(PPM_IOCTL_MAGIC, 2)
#define PPM_IOCTL_ENABLE_DROPPING_MODE _IO(PPM_IOCTL_MAGIC, 3)
#define PPM_IOCTL_SET_SNAPLEN _IO(PPM_IOCTL_MAGIC, 4)
#define PPM_IOCTL_MASK_ZERO_EVENTS _IO(PPM_IOCTL_MAGIC, 5)
#define PPM_IOCTL_MASK_SET_EVENT   _IO(PPM_IOCTL_MAGIC, 6)
#define PPM_IOCTL_MASK_UNSET_EVENT _IO(PPM_IOCTL_MAGIC, 7)
#define PPM_IOCTL_DISABLE_DYNAMIC_SNAPLEN _IO(PPM_IOCTL_MAGIC, 8)
#define PPM_IOCTL_ENABLE_DYNAMIC_SNAPLEN _IO(PPM_IOCTL_MAGIC, 9)


/*!
  \brief System call description struct.
*/
struct ppm_syscall_desc {
	enum ppm_event_category category; /**< System call category. */
	char *name; /**< System call name, e.g. 'open'. */
};

extern const struct ppm_name_value socket_families[];
extern const struct ppm_name_value file_flags[];
extern const struct ppm_name_value clone_flags[];
extern const struct ppm_name_value futex_operations[];
extern const struct ppm_name_value lseek_whence[];
extern const struct ppm_name_value poll_flags[];
extern const struct ppm_name_value shutdown_how[];
extern const struct ppm_name_value rlimit_resources[];
extern const struct ppm_name_value fcntl_commands[];
extern const struct ppm_name_value ptrace_requests[];
extern const struct ppm_name_value prot_flags[];
extern const struct ppm_name_value mmap_flags[];
extern const struct ppm_name_value splice_flags[];
extern const struct ppm_name_value quotactl_cmds[];
extern const struct ppm_name_value quotactl_types[];
extern const struct ppm_name_value quotactl_dqi_flags[];
extern const struct ppm_name_value quotactl_quota_fmts[];

extern const struct ppm_param_info ptrace_dynamic_param[];

/*
 * Driver event notification ID
 */
enum ppm_driver_event_id {
	DEI_NONE = 0,
	DEI_DISABLE_DROPPING = 1,
	DEI_ENABLE_DROPPING = 2,
};


#endif /* EVENTS_PUBLIC_H_ */<|MERGE_RESOLUTION|>--- conflicted
+++ resolved
@@ -582,17 +582,13 @@
 	PPME_SYSCALL_SENDFILE_X = 189,	/* This should never be called */
 	PPME_SYSCALL_QUOTACTL_E = 190,
 	PPME_SYSCALL_QUOTACTL_X = 191,
-<<<<<<< HEAD
 	PPME_SYSCALL_SETRESUID_E = 192,
 	PPME_SYSCALL_SETRESUID_X = 193,
 	PPME_SYSCALL_SETRESGID_E = 194,
 	PPME_SYSCALL_SETRESGID_X = 195,
-	PPM_EVENT_MAX = 196
-=======
-	PPME_SYSDIGEVENT_E = 192,
-	PPME_SYSDIGEVENT_X = 193, /* This should never be called */
-	PPM_EVENT_MAX = 194
->>>>>>> 378d572f
+	PPME_SYSDIGEVENT_E = 196,
+	PPME_SYSDIGEVENT_X = 197, /* This should never be called */
+	PPM_EVENT_MAX = 198
 };
 /*@}*/
 
