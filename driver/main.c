--- conflicted
+++ resolved
@@ -677,8 +677,8 @@
 		ret = task_pid_nr(current);
 		goto cleanup_ioctl;
 	case PPM_IOCTL_GET_CURRENT_PID:
-<<<<<<< HEAD
-		return task_tgid_nr(current);
+		ret = task_tgid_nr(current);
+		goto cleanup_ioctl;
 	case PPM_IOCTL_GET_PROCLIST:
 	{
 		struct task_struct *p, *t;
@@ -686,8 +686,10 @@
 		struct ppm_proclist_info* pli;
 		struct ppm_proc_info pi;
 
-		if (copy_from_user(&pli, (void*)arg, sizeof(pli)))
-			return -EINVAL;
+		if (copy_from_user(&pli, (void*)arg, sizeof(pli))) {
+			ret = -EINVAL;
+			goto cleanup_ioctl;
+		}
 
 		vpr_info("PPM_IOCTL_GET_PROCLIST, size=%d\n", (int)pli->max_entries);
 
@@ -701,7 +703,8 @@
 
 				if (copy_to_user((void*)&pli->entries[nentries], &pi, sizeof(struct ppm_proc_info))) {
 					rcu_read_unlock();
-					return -EINVAL;
+					ret = -EINVAL;
+					goto cleanup_ioctl;
 				}
 			}
 
@@ -710,23 +713,23 @@
 		
 		rcu_read_unlock();
 
-		if (copy_to_user((void*)&pli->n_entries, &nentries, sizeof(pli->n_entries)))
-			return -EINVAL;
+		if (copy_to_user((void*)&pli->n_entries, &nentries, sizeof(pli->n_entries))) {
+			ret = -EINVAL;
+			goto cleanup_ioctl;
+		}
 
 		if (nentries >= pli->max_entries) {
 			vpr_info("PPM_IOCTL_GET_PROCLIST: not enough space (%d avail, %d required)\n", 
 				(int)pli->max_entries,
 				(int)nentries);
 
-			return -ENOSPC;
-		}
-
-		return 0;
-	}
-=======
-		ret = task_tgid_nr(current);
+			ret = -ENOSPC;
+			goto cleanup_ioctl;
+		}
+
+		ret = 0;
 		goto cleanup_ioctl;
->>>>>>> b51bed7c
+	}
 	default:
 		ret = -ENOTTY;
 		goto cleanup_ioctl;
