--- conflicted
+++ resolved
@@ -66,22 +66,6 @@
 	wait_queue_head_t read_queue;
 };
 
-/*
-<<<<<<< HEAD
- * The ring descriptor.
- * We have one of these for each CPU.
- */
-struct ppm_ring_buffer_context {
-	bool open;
-	bool capture_enabled;
-	struct ppm_ring_buffer_info *info;
-	char *buffer;
-	struct timespec last_print_time;
-	u32 nevents;
-	atomic_t preempt_count;
-	char *str_storage;	/* String storage. Size is one page. */
-};
-
 struct event_data_t {
 	enum ppm_capture_category category;
 
@@ -105,37 +89,22 @@
 };
 
 /*
-=======
->>>>>>> ea64334e
  * FORWARD DECLARATIONS
  */
 static int ppm_open(struct inode *inode, struct file *filp);
 static int ppm_release(struct inode *inode, struct file *filp);
 static long ppm_ioctl(struct file *f, unsigned int cmd, unsigned long arg);
 static int ppm_mmap(struct file *filp, struct vm_area_struct *vma);
-<<<<<<< HEAD
-static int record_event(enum ppm_event_type event_type,
+static int record_event_consumer(struct ppm_consumer_t *consumer,
+	enum ppm_event_type event_type,
+	enum syscall_flags drop_flags,
+	struct timespec *ts,
+	struct event_data_t *event_datap);
+static void record_event_all_consumers(enum ppm_event_type event_type,
 	enum syscall_flags drop_flags,
 	struct event_data_t *event_datap);
-
-=======
-static int record_event_consumer(struct ppm_consumer_t *consumer,
-	enum ppm_event_type event_type,
-	struct pt_regs *regs,
-	long id,
-	enum syscall_flags drop_flags,
-	struct task_struct *sched_prev,
-	struct task_struct *sched_next,
-	struct timespec *ts);
-static void record_event_all_consumers(enum ppm_event_type event_type,
-	struct pt_regs *regs,
-	long id,
-	enum syscall_flags drop_flags,
-	struct task_struct *sched_prev,
-	struct task_struct *sched_next);
 static int init_ring_buffer(struct ppm_ring_buffer_context *ring);
 static void free_ring_buffer(struct ppm_ring_buffer_context *ring);
->>>>>>> ea64334e
 static ssize_t ppe_write(struct file *filp, const char __user *buf, size_t count, loff_t *f_pos);
 
 #ifndef CONFIG_HAVE_SYSCALL_TRACEPOINTS
@@ -578,14 +547,7 @@
 	}
 	case PPM_IOCTL_DISABLE_DROPPING_MODE:
 	{
-<<<<<<< HEAD
 		struct event_data_t event_data;
-
-		g_dropping_mode = 0;
-		vpr_info("PPM_IOCTL_DISABLE_DROPPING_MODE\n");
-		g_sampling_interval = 1000000000;
-		g_sampling_ratio = 1;
-=======
 		struct timespec ts;
 
 		vpr_info("PPM_IOCTL_DISABLE_DROPPING_MODE, consumer %p\n", consumer_id);
@@ -593,25 +555,19 @@
 		consumer->dropping_mode = 0;
 		consumer->sampling_interval = 1000000000;
 		consumer->sampling_ratio = 1;
->>>>>>> ea64334e
 
 		/*
 		 * Push an event into the ring buffer so that the user can know that dropping
 		 * mode has been disabled
 		 */
-<<<<<<< HEAD
+		getnstimeofday(&ts);
 		event_data.category = PPMC_CONTEXT_SWITCH;
 		event_data.event_info.context_data.sched_prev = (void *)DEI_DISABLE_DROPPING;
 		event_data.event_info.context_data.sched_next = (void *)0;
-		record_event(PPME_SYSDIGEVENT_E, UF_NEVER_DROP, &event_data);
-		return 0;
-=======
-		getnstimeofday(&ts);
-		record_event_consumer(consumer, PPME_SYSDIGEVENT_E, NULL, -1, UF_NEVER_DROP, (void *)DEI_DISABLE_DROPPING, (void *)0, &ts);
+		record_event_consumer(consumer, PPME_SYSDIGEVENT_E, UF_NEVER_DROP, &ts, &event_data);
 
 		ret = 0;
 		goto cleanup_ioctl;
->>>>>>> ea64334e
 	}
 	case PPM_IOCTL_ENABLE_DROPPING_MODE:
 	{
@@ -1024,14 +980,9 @@
 
 static inline void record_drop_e(struct ppm_consumer_t *consumer, struct timespec *ts)
 {
-<<<<<<< HEAD
 	struct event_data_t event_data = {0};
-	if (record_event(PPME_DROP_E, UF_NEVER_DROP, &event_data) == 0) {
-		g_need_to_insert_drop_e = 1;
-=======
-	if (record_event_consumer(consumer, PPME_DROP_E, NULL, -1, UF_NEVER_DROP, NULL, NULL, ts) == 0) {
+	if (record_event_consumer(consumer, PPME_DROP_E, UF_NEVER_DROP, ts, &event_data) == 0) {
 		consumer->need_to_insert_drop_e = 1;
->>>>>>> ea64334e
 	} else {
 		if (consumer->need_to_insert_drop_e == 1)
 			pr_err("drop enter event delayed insert\n");
@@ -1042,14 +993,9 @@
 
 static inline void record_drop_x(struct ppm_consumer_t *consumer, struct timespec *ts)
 {
-<<<<<<< HEAD
 	struct event_data_t event_data = {0};
-	if (record_event(PPME_DROP_X, UF_NEVER_DROP, &event_data) == 0) {
-		g_need_to_insert_drop_x = 1;
-=======
-	if (record_event_consumer(consumer, PPME_DROP_X, NULL, -1, UF_NEVER_DROP, NULL, NULL, ts) == 0) {
+	if (record_event_consumer(consumer, PPME_DROP_X, UF_NEVER_DROP, ts, &event_data) == 0) {
 		consumer->need_to_insert_drop_x = 1;
->>>>>>> ea64334e
 	} else {
 		if (consumer->need_to_insert_drop_x == 1)
 			pr_err("drop exit event delayed insert\n");
@@ -1111,20 +1057,11 @@
 /*
  * Returns 0 if the event is dropped
  */
-<<<<<<< HEAD
-static int record_event(enum ppm_event_type event_type,
-	enum syscall_flags drop_flags,
-	struct event_data_t *event_datap)
-=======
 static int record_event_consumer(struct ppm_consumer_t *consumer,
 	enum ppm_event_type event_type,
-	struct pt_regs *regs,
-	long id,
 	enum syscall_flags drop_flags,
-	struct task_struct *sched_prev,
-	struct task_struct *sched_next,
-	struct timespec *ts)
->>>>>>> ea64334e
+	struct timespec *ts,
+	struct event_data_t *event_datap)
 {
 	int res = 0;
 	size_t event_size;
@@ -1444,21 +1381,14 @@
 		type = g_syscall_table[table_index].enter_event_type;
 #endif
 
-<<<<<<< HEAD
 		event_data.category = PPMC_SYSCALL;
 		event_data.event_info.syscall_data.regs = regs;
 		event_data.event_info.syscall_data.id = id;
-		if (used) {
-			record_event(type, drop_flags, &event_data);
-		} else {
-			record_event(PPME_GENERIC_E, UF_ALWAYS_DROP, &event_data);
-		}
-=======
+
 		if (used)
-			record_event_all_consumers(type, regs, id, drop_flags, NULL, NULL);
+			record_event_all_consumers(type, drop_flags, &event_data);
 		else
-			record_event_all_consumers(PPME_GENERIC_E, regs, id, UF_ALWAYS_DROP, NULL, NULL);
->>>>>>> ea64334e
+			record_event_all_consumers(PPME_GENERIC_E, UF_ALWAYS_DROP, &event_data);
 	}
 }
 
@@ -1497,21 +1427,14 @@
 		type = g_syscall_table[table_index].exit_event_type;
 #endif
 
-<<<<<<< HEAD
 		event_data.category = PPMC_SYSCALL;
 		event_data.event_info.syscall_data.regs = regs;
 		event_data.event_info.syscall_data.id = id;
-		if (used) {
-			record_event(type, drop_flags, &event_data);
-		} else {
-			record_event(PPME_GENERIC_X, UF_ALWAYS_DROP, &event_data);
-		}
-=======
+
 		if (used)
-			record_event_all_consumers(type, regs, id, drop_flags, NULL, NULL);
+			record_event_all_consumers(type, drop_flags, &event_data);
 		else
-			record_event_all_consumers(PPME_GENERIC_X, regs, id, UF_ALWAYS_DROP, NULL, NULL);
->>>>>>> ea64334e
+			record_event_all_consumers(PPME_GENERIC_X, UF_ALWAYS_DROP, &event_data);
 	}
 }
 
@@ -1529,14 +1452,10 @@
 		return;
 	}
 
-<<<<<<< HEAD
 	event_data.category = PPMC_CONTEXT_SWITCH;
 	event_data.event_info.context_data.sched_prev = p;
 	event_data.event_info.context_data.sched_next = p;
-	record_event(PPME_PROCEXIT_1_E, UF_NEVER_DROP, &event_data);
-=======
-	record_event_all_consumers(PPME_PROCEXIT_1_E, NULL, -1, UF_NEVER_DROP, p, p);
->>>>>>> ea64334e
+	record_event_all_consumers(PPME_PROCEXIT_1_E, UF_NEVER_DROP, &event_data);
 }
 
 #include <linux/ip.h>
@@ -1550,12 +1469,12 @@
 TRACEPOINT_PROBE(sched_switch_probe, struct task_struct *prev, struct task_struct *next)
 #endif
 {
-<<<<<<< HEAD
 	struct event_data_t event_data;
 	event_data.category = PPMC_CONTEXT_SWITCH;
 	event_data.event_info.context_data.sched_prev = prev;
 	event_data.event_info.context_data.sched_next = next;
-	record_event(PPME_SCHEDSWITCH_6_E, UF_USED, &event_data);
+
+	record_event_all_consumers(PPME_SCHEDSWITCH_6_E, UF_USED, &event_data);
 }
 #endif
 
@@ -1567,15 +1486,8 @@
 	event_data.event_info.signal_data.sig = sig;
 	event_data.event_info.signal_data.info = info;
 	event_data.event_info.signal_data.ka = ka;
-	record_event(PPME_SYSCALL_SIGNALDELIVER_E, UF_USED, &event_data);
-=======
-	record_event_all_consumers(PPME_SCHEDSWITCH_6_E,
-		NULL,
-		-1,
-		UF_USED,
-		prev,
-		next);
->>>>>>> ea64334e
+
+	record_event_all_consumers(PPME_SYSCALL_SIGNALDELIVER_E, UF_USED, &event_data);
 }
 #endif
 
