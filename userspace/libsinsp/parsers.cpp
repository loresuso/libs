--- conflicted
+++ resolved
@@ -949,7 +949,6 @@
 		//
 		// clone() returns 0 in the child.
 		//
-<<<<<<< HEAD
 		int64_t parenttid;
 
 		//
@@ -966,14 +965,8 @@
 				evt->m_tinfo = NULL;
 			}
 		}
-	
-		//
-=======
-
-		int64_t parenttid;
-
-		//
->>>>>>> 23d2b11d
+
+		//
 		// Check if this is a process or a new thread
 		//
 		if(flags & PPM_CL_CLONE_THREAD)
@@ -995,35 +988,6 @@
 			parenttid = *(int64_t *)parinfo->m_val;
 		}
 
-<<<<<<< HEAD
-=======
-		//
-		// If the threadinfo in the event exists, and we're in
-		// a container, the threadinfo in the event must be
-		// stale (e.g. from a prior process with the same
-		// tid), because only the child side of a clone
-		// creates the threadinfo for the child. Clear and
-		// remove the old threadinfo.
-		//
-		if(evt->m_tinfo && in_container)
-		{
-			// See if the parent thread is in a
-			// container. If it is, the parent thread
-			// did *not* create the thread for this child,
-			// and any existing thread state must be
-			// stale.
-
-			sinsp_threadinfo* ptinfo = m_inspector->get_thread(parenttid, false, true);
-
-
-			if(ptinfo && ptinfo->m_tid != ptinfo->m_vtid)
-			{
-				m_inspector->remove_thread(tid, true);
-				evt->m_tinfo = NULL;
-			}
-		}
-
->>>>>>> 23d2b11d
 		// Validate that the child thread info has actually been created.
 		//
 		if(!evt->m_tinfo)
@@ -1618,7 +1582,7 @@
 		evt->m_tinfo->set_cgroups(parinfo->m_val, parinfo->m_len);
 
 		//
-		// If the thread info has no container ID, or if the clone happened a long 
+		// If the thread info has no container ID, or if the clone happened a long
 		// time ago, recreate the container information.
 		//
 		if(evt->m_tinfo->m_container_id.empty() ||
@@ -1658,7 +1622,7 @@
 	//  scap_fd_free_table(handle, tinfo);
 
 	//
-	// Clear the flags for this thread, making sure to propagate the inverted 
+	// Clear the flags for this thread, making sure to propagate the inverted
 	// and shell pipe flags
 	//
 
@@ -1941,7 +1905,7 @@
 	{
 		//
 		// Populate the new fdi
-		//	
+		//
 		if(flags & PPM_O_DIRECTORY)
 		{
 			fdi.m_type = SCAP_FD_DIRECTORY;
