--- conflicted
+++ resolved
@@ -49,8 +49,6 @@
 	void clear_marathon();
 
 private:
-
-<<<<<<< HEAD
 	template <typename T>
 	void collect_data(T http, typename T::element_type::parse_func_t func)
 	{
@@ -73,9 +71,6 @@
 	void rebuild_mesos_state(bool full = false);
 	void rebuild_marathon_state(bool full = false);
 
-	void on_watch_data(const std::string& framework_id, mesos_event_data&& msg);
-=======
->>>>>>> 6bf7e001
 	void parse_state(const std::string& json);
 
 	void handle_frameworks(const Json::Value& root);
@@ -97,11 +92,7 @@
 	typedef std::unordered_map<int, marathon_http::ptr_t>       marathon_http_map;
 	typedef std::unordered_map<int, marathon_dispatcher::ptr_t> marathon_disp_map;
 
-<<<<<<< HEAD
 	mesos_http::ptr_t m_state_http;
-=======
-	mesos_http        m_state_http;
->>>>>>> 6bf7e001
 	marathon_http_map m_marathon_groups_http;
 	marathon_http_map m_marathon_apps_http;
 	marathon_http_map m_marathon_watch_http;
@@ -109,7 +100,6 @@
 	marathon_disp_map m_dispatch;
 #endif // HAS_CAPTURE
 
-	node_t            m_node_type;
 	mesos_state_t     m_state;
 	bool              m_creation_logged;
 
@@ -124,21 +114,17 @@
 	return m_state;
 }
 
+#ifdef HAS_CAPTURE
 inline bool mesos::has_marathon() const
 {
 	return m_marathon_groups_http.size() || m_marathon_apps_http.size() || m_marathon_watch_http.size();
 }
+#endif // HAS_CAPTURE
 
-<<<<<<< HEAD
 inline void mesos::clear_mesos()
-=======
-#ifdef HAS_CAPTURE
-inline bool mesos::has_marathon() const
->>>>>>> 6bf7e001
 {
 	m_state.clear_mesos();
 }
-#endif // HAS_CAPTURE
 
 inline void mesos::clear_marathon()
 {
