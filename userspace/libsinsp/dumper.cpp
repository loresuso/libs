--- conflicted
+++ resolved
@@ -45,34 +45,19 @@
 	}
 }
 
-<<<<<<< HEAD
 void sinsp_dumper::open(const string& filename, bool compress, bool threads_from_sinsp)
-=======
-void sinsp_dumper::open(const string& filename, bool compress, bool create_scap_table)
->>>>>>> 23d2b11d
 {
 	if(m_inspector->m_h == NULL)
 	{
 		throw sinsp_exception("can't start event dump, inspector not opened yet");
 	}
 
-<<<<<<< HEAD
 	if(threads_from_sinsp)
 	{
 		m_inspector->m_thread_manager->to_scap();
 	}
 
 	if(m_target_memory_buffer)
-=======
-	/*
-	if(create_scap_table)
-	{
-		m_inspector->m_thread_manager->to_scap();
-	}
-	*/
-
-	if(compress)
->>>>>>> 23d2b11d
 	{
 		m_dumper = scap_memory_dump_open(m_inspector->m_h, m_target_memory_buffer, m_target_memory_buffer_size);
 	}
@@ -114,7 +99,7 @@
 
 	scap_evt* pdevt = (evt->m_poriginal_evt)? evt->m_poriginal_evt : evt->m_pevt;
 
-	int32_t res = scap_dump(m_inspector->m_h, 
+	int32_t res = scap_dump(m_inspector->m_h,
 		m_dumper, pdevt, evt->m_cpuid, 0);
 
 	if(res != SCAP_SUCCESS)
@@ -133,7 +118,7 @@
 	int64_t written_bytes = scap_dump_get_offset(m_dumper);
 	if(written_bytes == -1)
 	{
-		throw sinsp_exception("error getting offset");		
+		throw sinsp_exception("error getting offset");
 	}
 
 	return written_bytes;
