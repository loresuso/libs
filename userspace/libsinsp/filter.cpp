/*
Copyright (C) 2013-2014 Draios inc.

This file is part of sysdig.

sysdig is free software; you can redistribute it and/or modify
it under the terms of the GNU General Public License version 2 as
published by the Free Software Foundation.

sysdig is distributed in the hope that it will be useful,
but WITHOUT ANY WARRANTY; without even the implied warranty of
MERCHANTABILITY or FITNESS FOR A PARTICULAR PURPOSE.  See the
GNU General Public License for more details.

You should have received a copy of the GNU General Public License
along with sysdig.  If not, see <http://www.gnu.org/licenses/>.
*/

//
// Why isn't this parser written using antlr or some other parser generator?
// Essentially, after dealing with that stuff multiple times in the past, and fighting for a day
// to configure everything with crappy documentation and code that doesn't compile,
// I decided that I agree with this http://mortoray.com/2012/07/20/why-i-dont-use-a-parser-generator/
// and that I'm going with a manually written parser. The grammar is simple enough that it's not
// going to take more time. On the other hand I will avoid a crappy dependency that breaks my
// code at every new release, and I will have a cleaner and easier to understand code base.
//

#include "sinsp.h"
#include "sinsp_int.h"

#ifdef HAS_FILTERING
#include "filter.h"
#include "filterchecks.h"

#ifndef _GNU_SOURCE
//
// Fallback implementation of memmem
//
void *memmem(const void *haystack, size_t haystacklen, const void *needle, size_t needlelen);
#endif

extern sinsp_filter_check_list g_filterlist;

///////////////////////////////////////////////////////////////////////////////
// sinsp_filter_check_list implementation
///////////////////////////////////////////////////////////////////////////////
sinsp_filter_check_list::sinsp_filter_check_list()
{
	//////////////////////////////////////////////////////////////////////////////
	// ADD NEW FILTER CHECK CLASSES HERE
	//////////////////////////////////////////////////////////////////////////////
	add_filter_check(new sinsp_filter_check_fd());
	add_filter_check(new sinsp_filter_check_thread());
	add_filter_check(new sinsp_filter_check_event());
	add_filter_check(new sinsp_filter_check_user());
	add_filter_check(new sinsp_filter_check_group());
	add_filter_check(new sinsp_filter_check_syslog());
	add_filter_check(new sinsp_filter_check_container());
}

sinsp_filter_check_list::~sinsp_filter_check_list()
{
	uint32_t j;

	for(j = 0; j < m_check_list.size(); j++)
	{
		delete m_check_list[j];
	}
}

void sinsp_filter_check_list::add_filter_check(sinsp_filter_check* filter_check)
{
	m_check_list.push_back(filter_check);
}

void sinsp_filter_check_list::get_all_fields(OUT vector<const filter_check_info*>* list)
{
	uint32_t j;

	for(j = 0; j < m_check_list.size(); j++)
	{
		list->push_back((const filter_check_info*)&(m_check_list[j]->m_info));
	}
}

sinsp_filter_check* sinsp_filter_check_list::new_filter_check_from_fldname(const string& name,
																		   sinsp* inspector,
																		   bool do_exact_check)
{
	uint32_t j;

	for(j = 0; j < m_check_list.size(); j++)
	{
		m_check_list[j]->m_inspector = inspector;

		int32_t fldnamelen = m_check_list[j]->parse_field_name(name.c_str(), false);

		if(fldnamelen != -1)
		{
			if(do_exact_check)
			{
				if((int32_t)name.size() != fldnamelen)
				{
					goto field_not_found;
				}
			}

			sinsp_filter_check* newchk = m_check_list[j]->allocate_new();
			newchk->set_inspector(inspector);
			return newchk;
		}
	}

field_not_found:

	//
	// If you are implementing a new filter check and this point is reached,
	// it's very likely that you've forgotten to add your filter to the list in
	// the constructor
	//
	return NULL;
}

///////////////////////////////////////////////////////////////////////////////
// type-based comparison functions
///////////////////////////////////////////////////////////////////////////////
bool flt_compare_uint64(ppm_cmp_operator op, uint64_t operand1, uint64_t operand2)
{
	switch(op)
	{
	case CO_EQ:
		return (operand1 == operand2);
	case CO_NE:
		return (operand1 != operand2);
	case CO_LT:
		return (operand1 < operand2);
	case CO_LE:
		return (operand1 <= operand2);
	case CO_GT:
		return (operand1 > operand2);
	case CO_GE:
		return (operand1 >= operand2);
	default:
		throw sinsp_exception("'contains' not supported for numeric filters");
		return false;
	}
}

bool flt_compare_int64(ppm_cmp_operator op, int64_t operand1, int64_t operand2)
{
	switch(op)
	{
	case CO_EQ:
		return (operand1 == operand2);
	case CO_NE:
		return (operand1 != operand2);
	case CO_LT:
		return (operand1 < operand2);
	case CO_LE:
		return (operand1 <= operand2);
	case CO_GT:
		return (operand1 > operand2);
	case CO_GE:
		return (operand1 >= operand2);
	case CO_CONTAINS:
		throw sinsp_exception("'contains' not supported for numeric filters");
		return false;
	case CO_IN:
		throw sinsp_exception("'in' not supported for numeric filters");
		return false;
	default:
		throw sinsp_exception("'unknown' not supported for numeric filters");
		return false;
	}
}

bool flt_compare_string(ppm_cmp_operator op, char* operand1, char* operand2)
{
	switch(op)
	{
	case CO_EQ:
		return (strcmp(operand1, operand2) == 0);
	case CO_NE:
		return (strcmp(operand1, operand2) != 0);
	case CO_CONTAINS:
		return (strstr(operand1, operand2) != NULL);
	case CO_IN:
		return (strstr(operand1, operand2) != NULL);
	case CO_LT:
		return (strcmp(operand1, operand2) < 0);
	case CO_LE:
		return (strcmp(operand1, operand2) <= 0);
	case CO_GT:
		return (strcmp(operand1, operand2) > 0);
	case CO_GE:
		return (strcmp(operand1, operand2) >= 0);
	default:
		ASSERT(false);
		throw sinsp_exception("invalid filter operator " + std::to_string((long long) op));
		return false;
	}
}

bool flt_compare_buffer(ppm_cmp_operator op, char* operand1, char* operand2, uint32_t op1_len, uint32_t op2_len)
{
	switch(op)
	{
	case CO_EQ:
		return op1_len == op2_len && (memcmp(operand1, operand2, op1_len) == 0);
	case CO_NE:
		return op1_len != op2_len || (memcmp(operand1, operand2, op1_len) != 0);
	case CO_CONTAINS:
		return (memmem(operand1, op1_len, operand2, op2_len) != NULL);
	case CO_LT:
		throw sinsp_exception("'<' not supported for buffer filters");
	case CO_LE:
		throw sinsp_exception("'<=' not supported for buffer filters");
	case CO_GT:
		throw sinsp_exception("'>' not supported for buffer filters");
	case CO_GE:
		throw sinsp_exception("'>=' not supported for buffer filters");
	default:
		ASSERT(false);
		throw sinsp_exception("invalid filter operator " + std::to_string((long long) op));
		return false;
	}
}

bool flt_compare_double(ppm_cmp_operator op, double operand1, double operand2)
{
	switch(op)
	{
	case CO_EQ:
		return (operand1 == operand2);
	case CO_NE:
		return (operand1 != operand2);
	case CO_LT:
		return (operand1 < operand2);
	case CO_LE:
		return (operand1 <= operand2);
	case CO_GT:
		return (operand1 > operand2);
	case CO_GE:
		return (operand1 >= operand2);
	default:
		throw sinsp_exception("'contains' not supported for numeric filters");
		return false;
	}
}

bool flt_compare(ppm_cmp_operator op, ppm_param_type type, void* operand1, void* operand2, uint32_t op1_len, uint32_t op2_len)
{
	switch(type)
	{
	case PT_INT8:
		return flt_compare_int64(op, (int64_t)*(int8_t*)operand1, (int64_t)*(int8_t*)operand2);
	case PT_INT16:
		return flt_compare_int64(op, (int64_t)*(int16_t*)operand1, (int64_t)*(int16_t*)operand2);
	case PT_INT32:
		return flt_compare_int64(op, (int64_t)*(int32_t*)operand1, (int64_t)*(int32_t*)operand2);
	case PT_INT64:
	case PT_FD:
	case PT_PID:
	case PT_ERRNO:
		return flt_compare_int64(op, *(int64_t*)operand1, *(int64_t*)operand2);
	case PT_FLAGS8:
	case PT_UINT8:
	case PT_SIGTYPE:
		return flt_compare_uint64(op, (uint64_t)*(int8_t*)operand1, (uint64_t)*(int8_t*)operand2);
	case PT_FLAGS16:
	case PT_UINT16:
	case PT_PORT:
	case PT_SYSCALLID:
		return flt_compare_uint64(op, (uint64_t)*(int16_t*)operand1, (uint64_t)*(int16_t*)operand2);
	case PT_UINT32:
	case PT_FLAGS32:
	case PT_BOOL:
	case PT_IPV4ADDR:
		return flt_compare_uint64(op, (uint64_t)*(int32_t*)operand1, (uint64_t)*(int32_t*)operand2);
	case PT_UINT64:
	case PT_RELTIME:
	case PT_ABSTIME:
		return flt_compare_uint64(op, *(uint64_t*)operand1, *(uint64_t*)operand2);
	case PT_CHARBUF:
		return flt_compare_string(op, (char*)operand1, (char*)operand2);
	case PT_BYTEBUF:
		return flt_compare_buffer(op, (char*)operand1, (char*)operand2, op1_len, op2_len);
	case PT_DOUBLE:
		return flt_compare_double(op, *(double*)operand1, *(double*)operand2);
	case PT_SOCKADDR:
	case PT_SOCKTUPLE:
	case PT_FDLIST:
	case PT_FSPATH:
	default:
		ASSERT(false);
		return false;
	}
}

///////////////////////////////////////////////////////////////////////////////
// sinsp_filter_check implementation
///////////////////////////////////////////////////////////////////////////////
sinsp_filter_check::sinsp_filter_check() :
	m_val_storage(256)
{
	m_boolop = BO_NONE;
	m_cmpop = CO_NONE;
	m_inspector = NULL;
	m_field = NULL;
	m_info.m_fields = NULL;
	m_info.m_nfields = -1;
	m_val_storage_len = 0;
	m_aggregation = sinsp_filter_check::A_NONE;
	m_merge_aggregation = sinsp_filter_check::A_NONE;
}

void sinsp_filter_check::set_inspector(sinsp* inspector)
{
	m_inspector = inspector;
}

Json::Value sinsp_filter_check::rawval_to_json(uint8_t* rawval, const filtercheck_field_info* finfo, uint32_t len)
{
	ASSERT(rawval != NULL);
	ASSERT(finfo != NULL);

	switch(finfo->m_type)
	{
		case PT_INT8:
			if(finfo->m_print_format == PF_DEC ||
			   finfo->m_print_format == PF_ID)
			{
				return *(int8_t *)rawval;
			}
			else if(finfo->m_print_format == PF_HEX)
			{
				return rawval_to_string(rawval, finfo, len);
			}
			else
			{
				ASSERT(false);
				return Json::Value::null;
			}

		case PT_INT16:
			if(finfo->m_print_format == PF_DEC ||
			   finfo->m_print_format == PF_ID)
			{
				return *(int16_t *)rawval;
			}
			else if(finfo->m_print_format == PF_HEX)
			{
				return rawval_to_string(rawval, finfo, len);
			}
			else
			{
				ASSERT(false);
				return Json::Value::null;
			}

		case PT_INT32:
			if(finfo->m_print_format == PF_DEC ||
			   finfo->m_print_format == PF_ID)
			{
				return *(int32_t *)rawval;
			}
			else if(finfo->m_print_format == PF_HEX)
			{
				return rawval_to_string(rawval, finfo, len);
			}
			else
			{
				ASSERT(false);
				return Json::Value::null;
			}

		case PT_INT64:
		case PT_PID:
			if(finfo->m_print_format == PF_DEC ||
			   finfo->m_print_format == PF_ID)
			{
		 		return (Json::Value::Int64)*(int64_t *)rawval;
			}
			else
			{
				return rawval_to_string(rawval, finfo, len);
			}

		case PT_L4PROTO: // This can be resolved in the future
		case PT_UINT8:
			if(finfo->m_print_format == PF_DEC ||
			   finfo->m_print_format == PF_ID)
			{
				return *(uint8_t *)rawval;
			}
			else if(finfo->m_print_format == PF_HEX)
			{
				return rawval_to_string(rawval, finfo, len);
			}
			else
			{
				ASSERT(false);
				return Json::Value::null;
			}

		case PT_PORT: // This can be resolved in the future
		case PT_UINT16:
			if(finfo->m_print_format == PF_DEC ||
			   finfo->m_print_format == PF_ID)
			{
				return *(uint16_t *)rawval;
			}
			else if(finfo->m_print_format == PF_HEX)
			{
				return rawval_to_string(rawval, finfo, len);
			}
			else
			{
				ASSERT(false);
				return Json::Value::null;
			}

		case PT_UINT32:
			if(finfo->m_print_format == PF_DEC ||
			   finfo->m_print_format == PF_ID)
			{
				return *(uint32_t *)rawval;
			}
			else if(finfo->m_print_format == PF_HEX)
			{
				return rawval_to_string(rawval, finfo, len);
			}
			else
			{
				ASSERT(false);
				return Json::Value::null;
			}

		case PT_UINT64:
		case PT_RELTIME:
		case PT_ABSTIME:
			if(finfo->m_print_format == PF_DEC ||
			   finfo->m_print_format == PF_ID)
			{
				return (Json::Value::UInt64)*(uint64_t *)rawval;
			}
			else if(
				finfo->m_print_format == PF_10_PADDED_DEC ||
				finfo->m_print_format == PF_HEX)
			{
				return rawval_to_string(rawval, finfo, len);
			}
			else
			{
				ASSERT(false);
				return Json::Value::null;
			}

		case PT_SOCKADDR:
		case PT_SOCKFAMILY:
			ASSERT(false);
			return Json::Value::null;

		case PT_BOOL:
			return Json::Value((bool)(*(uint32_t*)rawval != 0));

		case PT_CHARBUF:
		case PT_BYTEBUF:
		case PT_IPV4ADDR:
			return rawval_to_string(rawval, finfo, len);

		default:
			ASSERT(false);
			throw sinsp_exception("wrong event type " + to_string((long long) finfo->m_type));
	}
}

char* sinsp_filter_check::rawval_to_string(uint8_t* rawval, const filtercheck_field_info* finfo, uint32_t len)
{
	char* prfmt;

	ASSERT(rawval != NULL);
	ASSERT(finfo != NULL);

	switch(finfo->m_type)
	{
		case PT_INT8:
			if(finfo->m_print_format == PF_DEC ||
			   finfo->m_print_format == PF_ID)
			{
				prfmt = (char*)"%" PRId8;
			}
			else if(finfo->m_print_format == PF_HEX)
			{
				prfmt = (char*)"%" PRIX8;
			}
			else
			{
				ASSERT(false);
				return NULL;
			}

			snprintf(m_getpropertystr_storage,
					 sizeof(m_getpropertystr_storage),
					 prfmt, *(int8_t *)rawval);
			return m_getpropertystr_storage;
		case PT_INT16:
			if(finfo->m_print_format == PF_DEC ||
			   finfo->m_print_format == PF_ID)
			{
				prfmt = (char*)"%" PRId16;
			}
			else if(finfo->m_print_format == PF_HEX)
			{
				prfmt = (char*)"%" PRIX16;
			}
			else
			{
				ASSERT(false);
				return NULL;
			}

			snprintf(m_getpropertystr_storage,
					 sizeof(m_getpropertystr_storage),
					 prfmt, *(int16_t *)rawval);
			return m_getpropertystr_storage;
		case PT_INT32:
			if(finfo->m_print_format == PF_DEC ||
			   finfo->m_print_format == PF_ID)
			{
				prfmt = (char*)"%" PRId32;
			}
			else if(finfo->m_print_format == PF_HEX)
			{
				prfmt = (char*)"%" PRIX32;
			}
			else
			{
				ASSERT(false);
				return NULL;
			}

			snprintf(m_getpropertystr_storage,
					 sizeof(m_getpropertystr_storage),
					 prfmt, *(int32_t *)rawval);
			return m_getpropertystr_storage;
		case PT_INT64:
		case PT_PID:
		case PT_ERRNO:
			if(finfo->m_print_format == PF_DEC ||
			   finfo->m_print_format == PF_ID)
			{
				prfmt = (char*)"%" PRId64;
			}
			else if(finfo->m_print_format == PF_10_PADDED_DEC)
			{
				prfmt = (char*)"%09" PRId64;
			}
			else if(finfo->m_print_format == PF_HEX)
			{
				prfmt = (char*)"%" PRIX64;
			}
			else
			{
				prfmt = (char*)"%" PRId64;
			}

			snprintf(m_getpropertystr_storage,
					 sizeof(m_getpropertystr_storage),
					 prfmt, *(int64_t *)rawval);
			return m_getpropertystr_storage;
		case PT_L4PROTO: // This can be resolved in the future
		case PT_UINT8:
			if(finfo->m_print_format == PF_DEC ||
			   finfo->m_print_format == PF_ID)
			{
				prfmt = (char*)"%" PRIu8;
			}
			else if(finfo->m_print_format == PF_HEX)
			{
				prfmt = (char*)"%" PRIu8;
			}
			else
			{
				ASSERT(false);
				return NULL;
			}

			snprintf(m_getpropertystr_storage,
					 sizeof(m_getpropertystr_storage),
					 prfmt, *(uint8_t *)rawval);
			return m_getpropertystr_storage;
		case PT_PORT: // This can be resolved in the future
		case PT_UINT16:
			if(finfo->m_print_format == PF_DEC ||
			   finfo->m_print_format == PF_ID)
			{
				prfmt = (char*)"%" PRIu16;
			}
			else if(finfo->m_print_format == PF_HEX)
			{
				prfmt = (char*)"%" PRIu16;
			}
			else
			{
				ASSERT(false);
				return NULL;
			}

			snprintf(m_getpropertystr_storage,
					 sizeof(m_getpropertystr_storage),
					 prfmt, *(uint16_t *)rawval);
			return m_getpropertystr_storage;
		case PT_UINT32:
			if(finfo->m_print_format == PF_DEC ||
			   finfo->m_print_format == PF_ID)
			{
				prfmt = (char*)"%" PRIu32;
			}
			else if(finfo->m_print_format == PF_HEX)
			{
				prfmt = (char*)"%" PRIu32;
			}
			else
			{
				ASSERT(false);
				return NULL;
			}

			snprintf(m_getpropertystr_storage,
					 sizeof(m_getpropertystr_storage),
					 prfmt, *(uint32_t *)rawval);
			return m_getpropertystr_storage;
		case PT_UINT64:
		case PT_RELTIME:
		case PT_ABSTIME:
			if(finfo->m_print_format == PF_DEC ||
			   finfo->m_print_format == PF_ID)
			{
				prfmt = (char*)"%" PRIu64;
			}
			else if(finfo->m_print_format == PF_10_PADDED_DEC)
			{
				prfmt = (char*)"%09" PRIu64;
			}
			else if(finfo->m_print_format == PF_HEX)
			{
				prfmt = (char*)"%" PRIX64;
			}
			else
			{
				ASSERT(false);
				return NULL;
			}

			snprintf(m_getpropertystr_storage,
					 sizeof(m_getpropertystr_storage),
					 prfmt, *(uint64_t *)rawval);
			return m_getpropertystr_storage;
		case PT_CHARBUF:
			return (char*)rawval;
		case PT_BYTEBUF:
			if(rawval[len] == 0)
			{
				return (char*)rawval;
			}
			else
			{
				ASSERT(len < 1024 * 1024);

				if(len >= m_val_storage.size())
				{
					m_val_storage.resize(len + 1);
				}

				memcpy(&m_val_storage[0], rawval, len);
				m_val_storage[len] = 0;
				return (char*)&m_val_storage[0];
			}
		case PT_SOCKADDR:
			ASSERT(false);
			return NULL;
		case PT_SOCKFAMILY:
			ASSERT(false);
			return NULL;
		case PT_BOOL:
			if(*(uint32_t*)rawval != 0)
			{
				return (char*)"true";
			}
			else
			{
				return (char*)"false";
			}
		case PT_IPV4ADDR:
			snprintf(m_getpropertystr_storage,
						sizeof(m_getpropertystr_storage),
						"%" PRIu8 ".%" PRIu8 ".%" PRIu8 ".%" PRIu8,
						rawval[0],
						rawval[1],
						rawval[2],
						rawval[3]);
			return m_getpropertystr_storage;
		case PT_DOUBLE:
			snprintf(m_getpropertystr_storage,
					 sizeof(m_getpropertystr_storage),
					 "%.1lf", *(double*)rawval);
			return m_getpropertystr_storage;
		default:
			ASSERT(false);
			throw sinsp_exception("wrong event type " + to_string((long long) finfo->m_type));
	}
}

void sinsp_filter_check::string_to_rawval(const char* str, uint32_t len, ppm_param_type ptype)
{
	switch(ptype)
	{
		case PT_INT8:
			*(int8_t*)(&m_val_storage[0]) = sinsp_numparser::parsed8(str);
			break;
		case PT_INT16:
			*(int16_t*)(&m_val_storage[0]) = sinsp_numparser::parsed16(str);
			break;
		case PT_INT32:
			*(int32_t*)(&m_val_storage[0]) = sinsp_numparser::parsed32(str);
			break;
		case PT_INT64:
		case PT_FD:
		case PT_ERRNO:
			*(int64_t*)(&m_val_storage[0]) = sinsp_numparser::parsed64(str);
			break;
		case PT_L4PROTO: // This can be resolved in the future
		case PT_FLAGS8:
		case PT_UINT8:
			*(uint8_t*)(&m_val_storage[0]) = sinsp_numparser::parseu8(str);
			break;
		case PT_PORT: // This can be resolved in the future
		case PT_FLAGS16:
		case PT_UINT16:
			*(uint16_t*)(&m_val_storage[0]) = sinsp_numparser::parseu16(str);
			break;
		case PT_FLAGS32:
		case PT_UINT32:
			*(uint32_t*)(&m_val_storage[0]) = sinsp_numparser::parseu32(str);
			break;
		case PT_UINT64:
			*(uint64_t*)(&m_val_storage[0]) = sinsp_numparser::parseu64(str);
			break;
		case PT_RELTIME:
		case PT_ABSTIME:
			*(uint64_t*)(&m_val_storage[0]) = sinsp_numparser::parseu64(str);
			break;
		case PT_CHARBUF:
		case PT_SOCKADDR:
		case PT_SOCKFAMILY:
			{
				len = (uint32_t)strlen(str);
				if(len >= m_val_storage.size())
				{
					throw sinsp_exception("filter parameter too long:" + string(str));
				}

				memcpy((&m_val_storage[0]), str, len);
				m_val_storage[len] = 0;
			}
			break;
		case PT_BOOL:
			if(string(str) == "true")
			{
				*(uint32_t*)(&m_val_storage[0]) = 1;
			}
			else if(string(str) == "false")
			{
				*(uint32_t*)(&m_val_storage[0]) = 0;
			}
			else
			{
				throw sinsp_exception("filter error: unrecognized boolean value " + string(str));
			}

			break;
		case PT_IPV4ADDR:
			if(inet_pton(AF_INET, str, (&m_val_storage[0])) != 1)
			{
				throw sinsp_exception("unrecognized IP address " + string(str));
			}
			break;
		case PT_BYTEBUF:
			if(len >= m_val_storage.size())
			{
				throw sinsp_exception("filter parameter too long:" + string(str));
			}

			memcpy((&m_val_storage[0]), str, len);
			m_val_storage_len = len;
			break;
		default:
			ASSERT(false);
			throw sinsp_exception("wrong event type " + to_string((long long) m_field->m_type));
	}
}

char* sinsp_filter_check::tostring(sinsp_evt* evt)
{
	uint32_t len;
	uint8_t* rawval = extract(evt, &len);

	if(rawval == NULL)
	{
		return NULL;
	}

	return rawval_to_string(rawval, m_field, len);
}

Json::Value sinsp_filter_check::tojson(sinsp_evt* evt)
{
	uint32_t len;
	Json::Value jsonval = extract_as_js(evt, &len);

	if(jsonval == Json::Value::null)
	{
		uint8_t* rawval = extract(evt, &len);
		if(rawval == NULL)
		{
			return Json::Value::null;
		}
		return rawval_to_json(rawval, m_field, len);
	}
	
	return jsonval;
}

int32_t sinsp_filter_check::parse_field_name(const char* str, bool alloc_state)
{
	int32_t j;
	int32_t max_fldlen = -1;

	ASSERT(m_info.m_fields != NULL);
	ASSERT(m_info.m_nfields != -1);

	string val(str);

	m_field_id = 0xffffffff;

	for(j = 0; j < m_info.m_nfields; j++)
	{
		string fldname = m_info.m_fields[j].m_name;
		int32_t fldlen = (uint32_t)fldname.length();

		if(val.compare(0, fldlen, fldname) == 0)
		{
			if(fldlen > max_fldlen)
			{
				m_field_id = j;
				m_field = &m_info.m_fields[j];
				max_fldlen = fldlen;
			}
		}
	}

	return max_fldlen;
}

void sinsp_filter_check::parse_filter_value(const char* str, uint32_t len)
{
	string_to_rawval(str, len, m_field->m_type);
}

const filtercheck_field_info* sinsp_filter_check::get_field_info()
{
	return &m_info.m_fields[m_field_id];
}

bool sinsp_filter_check::compare(sinsp_evt *evt)
{
	uint32_t len;
	uint8_t* extracted_val = extract(evt, &len);

	if(extracted_val == NULL)
	{
		return false;
	}
	else if(m_cmpop == CO_EXISTS)
	{
		return true;
	}

	return flt_compare(m_cmpop,
		m_info.m_fields[m_field_id].m_type,
		extracted_val,
		&m_val_storage[0],
		len,
		m_val_storage_len);
}

///////////////////////////////////////////////////////////////////////////////
// sinsp_filter_expression implementation
///////////////////////////////////////////////////////////////////////////////
sinsp_filter_expression::sinsp_filter_expression()
{
	m_parent = NULL;
}

sinsp_filter_expression::~sinsp_filter_expression()
{
	uint32_t j;

	for(j = 0; j < m_checks.size(); j++)
	{
		delete m_checks[j];
	}
}

sinsp_filter_check* sinsp_filter_expression::allocate_new()
{
	ASSERT(false);
	return NULL;
}

void sinsp_filter_expression::add_check(sinsp_filter_check* chk)
{
	m_checks.push_back(chk);
}

void sinsp_filter_expression::parse(string expr)
{
}

bool sinsp_filter_expression::compare(sinsp_evt *evt)
{
	uint32_t j;
	uint32_t size = (uint32_t)m_checks.size();
	bool res = true;
	bool chkres;

	for(j = 0; j < size; j++)
	{
		sinsp_filter_check* chk = m_checks[j];
		ASSERT(chk != NULL);

		chkres = chk->compare(evt);
		if(j == 0)
		{
			switch(chk->m_boolop)
			{
			case BO_NONE:
				res = chkres;
				break;
			case BO_NOT:
				res = !chkres;
				break;
			default:
				ASSERT(false);
				break;
			}
		}
		else
		{
			switch(chk->m_boolop)
			{
			case BO_OR:
				res = res || chkres;
				break;
			case BO_AND:
				res = res && chkres;
				break;
			case BO_ORNOT:
				res = res || !chkres;
				break;
			case BO_ANDNOT:
				res = res && !chkres;
				break;
			default:
				ASSERT(false);
				break;
			}
		}
	}

	return res;
}

///////////////////////////////////////////////////////////////////////////////
// sinsp_filter implementation
///////////////////////////////////////////////////////////////////////////////
sinsp_filter::sinsp_filter(sinsp* inspector, const string& fltstr, bool ttable_only)
{
	m_inspector = inspector;
	m_ttable_only = ttable_only;
	m_scanpos = -1;
	m_scansize = 0;
	m_state = ST_NEED_EXPRESSION;
	m_filter = new sinsp_filter_expression();
	m_curexpr = m_filter;
	m_last_boolop = BO_NONE;
	m_nest_level = 0;

	try
	{
		compile(fltstr);
	}
	catch(sinsp_exception& e)
	{
		delete m_filter;
		throw e;
	}
	catch(...)
	{
		delete m_filter;
		throw sinsp_exception("error parsing the filter string");
	}
}

sinsp_filter::~sinsp_filter()
{
	if(m_filter)
	{
		delete m_filter;
	}
}

bool sinsp_filter::isblank(char c)
{
	if(c == ' ' || c == '\t' || c == '\n' || c == '\r')
	{
		return true;
	}
	else
	{
		return false;
	}
}

bool sinsp_filter::is_special_char(char c)
{
	if(c == '(' || c == ')' || c == '!' || c == '=' || c == '<' || c == '>')
	{
		return true;
	}

	return false;
}

bool sinsp_filter::is_bracket(char c)
{
	if(c == '(' || c == ')')
	{
		return true;
	}

	return false;
}

char sinsp_filter::next()
{
	while(true)
	{
		m_scanpos++;

		if(m_scanpos >= m_scansize)
		{
			return 0;
		}

		if(!isblank(m_fltstr[m_scanpos]))
		{
			return m_fltstr[m_scanpos];
		}
	}
}

vector<char> sinsp_filter::next_operand(bool expecting_first_operand)
{
	vector<char> res;
	bool is_quoted = false;
	int32_t start;
	int32_t nums[2];
	uint32_t num_pos;
	enum ppm_escape_state
	{
		PES_NORMAL,
		PES_SLASH,
		PES_NUMBER,
		PES_ERROR,
	} escape_state;

	//
	// Skip spaces
	//
	if(isblank(m_fltstr[m_scanpos]))
	{
		next();
	}

	//
	// If there are quotes, don't stop on blank
	//
	if(m_scanpos < m_scansize &&
		(m_fltstr[m_scanpos] == '"' || m_fltstr[m_scanpos] == '\''))
	{
		is_quoted = true;
		m_scanpos++;
	}

	//
	// Mark the beginning of the word
	//
	start = m_scanpos;
	escape_state = PES_NORMAL;
	num_pos = 0;

	while(m_scanpos < m_scansize && escape_state != PES_ERROR)
	{
		char curchar = m_fltstr[m_scanpos];
		bool is_end_of_word;

		if(expecting_first_operand)
		{
			is_end_of_word = (isblank(curchar) || is_special_char(curchar));
		}
		else
		{
			is_end_of_word = (!is_quoted && (isblank(curchar) || is_bracket(curchar))) ||
				(is_quoted && escape_state != PES_SLASH && (curchar == '"' || curchar == '\''));
		}

		if(is_end_of_word)
		{
			if(escape_state != PES_NORMAL)
			{
				escape_state = PES_ERROR;
				break;
			}

			//
			// End of word
			//
			ASSERT(m_scanpos > start);

			if(curchar == '(' || curchar == ')')
			{
				m_scanpos--;
			}

			res.push_back('\0');
			return res;
		}

		switch(escape_state)
		{
		case PES_NORMAL:
			if(curchar == '\\' && !expecting_first_operand)
			{
				escape_state = PES_SLASH;
			}
			else
			{
				res.push_back(curchar);
			}
			break;
		case PES_SLASH:
			switch(curchar)
			{
			case '\\':
			case '"':
				escape_state = PES_NORMAL;
				res.push_back(curchar);
				break;
			case 'x':
				escape_state = PES_NUMBER;
				break;
			default:
				escape_state = PES_ERROR;
				break;
			}
			break;
		case PES_NUMBER:
			if(isdigit((int)curchar))
			{
				nums[num_pos++] = curchar - '0';
			}
			else if((curchar >= 'a' && curchar <= 'f') || (curchar >= 'A' && curchar <= 'F'))
			{
				nums[num_pos++] = tolower((int)curchar) - 'a' + 10;
			}
			else
			{
				escape_state = PES_ERROR;
			}

			if(num_pos == 2 && escape_state != PES_ERROR)
			{
				res.push_back((char)(nums[0] * 16 + nums[1]));

				num_pos = 0;
				escape_state = PES_NORMAL;
			}
			break;
		default:
			ASSERT(false);
			escape_state = PES_ERROR;
			break;
		}

		m_scanpos++;
	}

	if(escape_state == PES_ERROR)
	{
		throw sinsp_exception("filter error: unrecognized escape sequence at " + m_fltstr.substr(start, m_scanpos));
	}
	else if(is_quoted)
	{
		throw sinsp_exception("filter error: unclosed quotes");
	}

	//
	// End of filter
	//
	res.push_back('\0');
	return res;
}

bool sinsp_filter::compare_no_consume(const string& str)
{
	//
	// If the rest of the filter cannot contain the operand we may return
	// The filter may finish with the operand itself though (e.g. "proc.name exists")
	//
	if(m_scanpos + (int32_t)str.size() > m_scansize)
	{
		return false;
	}

	string tstr = m_fltstr.substr(m_scanpos, str.size());

	if(tstr == str)
	{
		return true;
	}
	else
	{
		return false;
	}
}

ppm_cmp_operator sinsp_filter::next_comparison_operator()
{
	int32_t start;

	//
	// Skip spaces
	//
	if(isblank(m_fltstr[m_scanpos]))
	{
		next();
	}

	//
	// Mark the beginning of the word
	//
	start = m_scanpos;

	if(compare_no_consume("="))
	{
		m_scanpos += 1;
		return CO_EQ;
	}
	else if(compare_no_consume("!="))
	{
		m_scanpos += 2;
		return CO_NE;
	}
	else if(compare_no_consume("<="))
	{
		m_scanpos += 2;
		return CO_LE;
	}
	else if(compare_no_consume("<"))
	{
		m_scanpos += 1;
		return CO_LT;
	}
	else if(compare_no_consume(">="))
	{
		m_scanpos += 2;
		return CO_GE;
	}
	else if(compare_no_consume(">"))
	{
		m_scanpos += 1;
		return CO_GT;
	}
	else if(compare_no_consume("contains"))
	{
		m_scanpos += 8;
		return CO_CONTAINS;
	}
	else if(compare_no_consume("in"))
	{
		m_scanpos += 2;
		return CO_IN;
	}
	else if(compare_no_consume("exists"))
	{
		m_scanpos += 6;
		return CO_EXISTS;
	}
	else
	{
		throw sinsp_exception("filter error: unrecognized comparison operator after " + m_fltstr.substr(0, start));
	}
}

void sinsp_filter::parse_check(sinsp_filter_expression* parent_expr, boolop op)
{
	uint32_t startpos = m_scanpos;
	vector<char> operand1 = next_operand(true);
	string str_operand1 = string((char *)&operand1[0]);
	sinsp_filter_check* chk = g_filterlist.new_filter_check_from_fldname(str_operand1, m_inspector, true);

	if(chk == NULL)
	{
		throw sinsp_exception("filter error: unrecognized field " +
			str_operand1 + " at pos " + to_string((long long) startpos));
	}

	if(m_ttable_only)
	{
		if(!(chk->get_fields()->m_flags & filter_check_info::FL_WORKS_ON_THREAD_TABLE))
		{
			throw sinsp_exception("the given filter is not supported for thread table filtering");
		}
	}

	ppm_cmp_operator co = next_comparison_operator();

	chk->m_boolop = op;
	chk->m_cmpop = co;
<<<<<<< HEAD
	chk->parse_field_name((char *)&operand1[0], true);
	chk->parse_filter_value((char *)&operand2[0], (uint32_t)operand2.size() - 1);
=======
	chk->parse_field_name((char *)&operand1[0]);
>>>>>>> 12e07609

	//
	// In this case we want next() to return the very next character
	// At this moment m_scanpos is already at it
	// e.g. "(field exists) and ..."
	//
	if(co == CO_EXISTS)
	{
		m_scanpos--;
	}
	//
	// Otherwise we need a value for the operand
	//
	else
	{
		vector<char> operand2 = next_operand(false);
		chk->parse_filter_value((char *)&operand2[0], (uint32_t)operand2.size() - 1);
	}

	parent_expr->add_check(chk);
}

void sinsp_filter::push_expression(boolop op)
{
	sinsp_filter_expression* newexpr = new sinsp_filter_expression();
	newexpr->m_boolop = op;
	newexpr->m_parent = m_curexpr;
	m_last_boolop = BO_NONE;

	m_curexpr->m_checks.push_back((sinsp_filter_check*)newexpr);
	m_curexpr = newexpr;
	m_nest_level++;
}

void sinsp_filter::pop_expression()
{
	ASSERT(m_curexpr->m_parent != NULL);

	m_curexpr = m_curexpr->m_parent;
	m_nest_level--;
}

//
// Check to see if the filter has 1 or more 'in' clause(s)
// return modified filter to "or" clauses, else return the original filter string
// throw if no filter field before "in" delimitor, or no "," after multiple values
//
string sinsp_filter::parse_in_clause(const string& fltstr)
{
	// Will contain each filter component splitting on " "
	vector<string> components;

	// The return fltstr which has been modified
	string modified_fltstr;

	// Tmp storage of each operand 'filter' e.g. proc.name
	string operand;

	// Flags to keep the state while transforming the 'in' clause to the sysdig 'or' syntax
	bool in_state = false;
	bool start_in_state = false;
	bool done_in_state = false;
	bool value_state = false;
	bool start_value_state = false;
	bool done_value_state = false;

	// Count to make sure "," exists within "in" clause
	uint32_t value_count = 0;
	uint32_t comma_count = 0;

	// Only parse the filter string if it has "in" clause(s)
    if (fltstr.find(" in(") != std::string::npos || // Acceptable syntax for 'in' clause
        fltstr.find(" in (") != std::string::npos) // Acceptable syntax for 'in' clause
	{
		// Assign the local fltstr so it can be modified in place
		modified_fltstr = fltstr;

		// Get all of the components of the filter for the state machine
		components = sinsp_split(modified_fltstr, ' ');

		// Clear to reuse and rebuild the new filter string
		modified_fltstr.clear();

		// Filter component state machine
		uint32_t j;
		for(j = 0; j < components.size(); j++)
		{
			// Start processing 'in' clause; only these three options can start this state
			if(!start_value_state &&
			   !in_state &&
			   ( components[j] == "in" || components[j] == "in(" ))
			{
				// Make sure there is an operand before the first "in" clause
				if(j != 0)
				{
					// Capture the operand to build 'or's e.g. "proc.name in(..."
					operand = components[j - 1];
				}
				else
				{
					// No filter field before "in" clause e.g. "and in(..."
					ASSERT(false);
					throw sinsp_exception("syntax error no filter field before 'in' clause");
				}

				// Set the "in" State BEGINNING the "in" clause transformation to "or"s
				in_state = true;
				start_in_state = true;
				done_in_state = false;

			}
			// Stop processing 'in' clause; given these three conditions
			else if(!start_value_state && // Start value state has passed
					in_state && // Still in the "in" state
					components[j] == ")" ) // "in" end delimiter found
			{
				// Set the "in" State ENDING  the "in" clause transformation to "or"s
				in_state = false;
				done_in_state = true;

			}

			// Check to see if the componet might be a value wrapped with "'"
			std::size_t first = components[j].find_first_of("'");
			std::size_t last = components[j].find_last_of("'");

			// Start value state machine if there is only 1 "'" within component
			if(first == last)
			{
				// End the value state iff
				 if(value_state && // Value state started
				   components[j].find("'") != std::string::npos)  // Value end delimiter found
				{
					// Done parsing this value within the "in" clause
					value_state = false;
					done_value_state = true;
				}
				// Only start the value state if
				else if(in_state && // Started the 'in' state
						!value_state && // Not already started the value state
						components[j].find("'") != std::string::npos) // Value start delimiter found
				{
					// Start parsing this value within the "in" clause
					value_state = true;
					start_value_state = true;
					done_value_state = false;
				}
			}

			// Done parsing the "in" clause
			if(done_in_state)
			{
				if(comma_count != value_count-1 && // The comma count is 1 less then value count
				   value_count != 1) // There is more than 1 values within the "in" clause
				{
					// There were not enough commas given the amount of values
					ASSERT(false);
					throw sinsp_exception("syntax error in filter 'in' clause with ','");
				}

				// Reset the counts for each potential "in" clause
				comma_count = 0;
				value_count = 0;
				done_in_state = false;

				// Make sure to add ending scope resolution when done with "in" clause conversion
				modified_fltstr += " ) ";
			}
			// Each component not apart of the 'in' clause
			else if(!in_state)
			{
				//
				// Do to the way this state machine works a filter field exists before
				// the "in" clause start delimiter is found
				// if the next component is apart of the "in" clause then start scope resolution
				//
				if(j+1 < components.size() && (components[j+1] == "in(" || components[j+1] == "in"))
				{
					// Only add scope resolution "(" and do not add the operand
					modified_fltstr += "( ";
				}
				else
				{
					// Add each component back to the filter string as it was originally
					modified_fltstr += components[j] + " ";
				}
			}
			// while in the "in" state do the following
			else if(in_state)
			{
				// Check if in the value's start state
				if(value_state && start_value_state)
				{
					// Append the operand filter field before the value
					modified_fltstr += operand + "=" + components[j] + " ";
					start_value_state = false;
				}
				// Check if in the value's state but not its start state
				else if(value_state && !start_value_state)
				{
					//
					// There might be one or more parts to a value, so append them
					// this is due to splitting on " " to loop through each component
					//
					modified_fltstr += components[j] + " ";
				}
				// Ending the value state
				else if(done_value_state)
				{
					// Check to see if the last part of the value has a "," attached
					std::size_t found = components[j].find(",");
					if(found+1 == components[j].size())
					{
						// If a comma is attached replace it with an " or "
						replace_in_place( components[j], ",", " or ");

						// Keep track that a "," was found
						comma_count++;
					}

					// Make sure "in" syntax is correct; i.e. don't allow " in( ... value)"
					found = components[j].find(")");
					if(found+1 == components[j].size())
					{
						ASSERT(false);
						throw sinsp_exception("syntax error in filter 'in' clause not properly ended ' )' near " + components[j]);
					}

					modified_fltstr += components[j];

					// Keep track that a value was found
					value_count++;
					done_value_state = false;
				}
				// No longer parsing a value; which means there wasn't a single "'" in this component
				else
				{
					// If the "," wasn't attached to the end of a value e.g. "... value1 , value2"
					if(components[j] == ",")
					{
						// If a comma then replace it with an " or "
						replace_in_place( components[j], ",", " or ");

						// Keep track that a "," was found
						comma_count++;
						modified_fltstr += components[j];
					}
					// Beginning of "in" clause skip "in(" or "in", but allow these within values
					else if(start_in_state && components[j] != "in(" && components[j] != "in" && components[j] != "(")
					{
						// Drop all space seperators because of splitting on " "
						if(components[j] != "")
						{
							// Check to see if the last part of the value has a "," attached
							std::size_t found = components[j].find(",");
							if(found+1 == components[j].size())
							{
								// If a comma is attached replace it with an " or "
								replace_in_place( components[j], ",", " or ");

								// Keep track that a "," was found
								comma_count++;
							}

							modified_fltstr += operand + "=" + components[j] + " ";

							// Keep track that a value was found
							value_count++;
							start_in_state = false;
						}
					}
					// All of the rest of the values within the "in" clause
					else if(!start_in_state && components[j] != "(")
					{
						// Drop all space seperators because of splitting on " "
						if(components[j] != "")
						{
							// Check to see if the last part of the value has a "," attached
							std::size_t found = components[j].find(",");
							if(found+1 == components[j].size())
							{
								// If a comma is attached replace it with an " or "
								replace_in_place( components[j], ",", " or ");

								// Keep track that a "," was found
								comma_count++;
							}

							// Make sure "in" syntax is correct; i.e. don't allow " in( ... value)"
							found = components[j].find(")");
							if(found+1 == components[j].size())
							{
								ASSERT(false);
								throw sinsp_exception("syntax error in filter 'in' clause not properly ended ' )' near " + components[j]);
							}

							modified_fltstr += operand + "=" + components[j] + " ";

							// Keep track that a value was found
							value_count++;
						}
					}
					else
					{
						// Edge case if the first value is "in" e.g. "proc.name in ( in ..."
						start_in_state = false;
					}
				}
			}
		}
	}
	else
	{
		// No 'in' clause(s) to transform
		modified_fltstr = fltstr;
	}

	if(in_state)
	{
		// The done_in_state was never called
		ASSERT(false);
		throw sinsp_exception("syntax error in filter 'in' clause not properly ended ' )'");
	}

	return modified_fltstr;
}

void sinsp_filter::compile(const string& fltstr)
{
	// Check to see if the filter clause has 1 or more "in" clause(s)
	m_fltstr = parse_in_clause( fltstr );
	m_scansize = (uint32_t)m_fltstr.size();

	while(true)
	{
		char a = next();

		switch(a)
		{
		case 0:
			//
			// Finished parsing the filter string
			//
			if(m_nest_level != 0)
			{
				throw sinsp_exception("filter error: unexpected end of filter");
			}

			if(m_state != ST_EXPRESSION_DONE)
			{
				throw sinsp_exception("filter error: unexpected end of filter at position " + to_string((long long) m_scanpos));
			}

			//
			// Good filter
			//
			return;

			break;
		case '(':
			if(m_state != ST_NEED_EXPRESSION)
			{
				throw sinsp_exception("unexpected '(' after " + m_fltstr.substr(0, m_scanpos));
			}

			push_expression(m_last_boolop);

			break;
		case ')':
			pop_expression();
			break;
		case 'o':
			if(next() == 'r')
			{
				m_last_boolop = BO_OR;
			}
			else
			{
				throw sinsp_exception("syntax error in filter at position " + to_string((long long) m_scanpos));
			}

			if(m_state != ST_EXPRESSION_DONE)
			{
				throw sinsp_exception("unexpected 'or' after " + m_fltstr.substr(0, m_scanpos));
			}

			m_state = ST_NEED_EXPRESSION;

			break;
		case 'a':
			if(next() == 'n' && next() == 'd')
			{
				m_last_boolop = BO_AND;
			}
			else
			{
				throw sinsp_exception("syntax error in filter at position " + to_string((long long) m_scanpos));
			}

			if(m_state != ST_EXPRESSION_DONE)
			{
				throw sinsp_exception("unexpected 'and' after " + m_fltstr.substr(0, m_scanpos));
			}

			m_state = ST_NEED_EXPRESSION;

			break;
		case 'n':
			if(next() == 'o' && next() == 't')
			{
				m_last_boolop = (boolop)((uint32_t)m_last_boolop | BO_NOT);
			}
			else
			{
				throw sinsp_exception("syntax error in filter at position " + to_string((long long) m_scanpos));
			}

			if(m_state != ST_EXPRESSION_DONE && m_state != ST_NEED_EXPRESSION)
			{
				throw sinsp_exception("unexpected 'not' after " + m_fltstr.substr(0, m_scanpos));
			}

			m_state = ST_NEED_EXPRESSION;

			break;
		default:
			if(m_state == ST_NEED_EXPRESSION)
			{
				parse_check(m_curexpr, m_last_boolop);

				m_state = ST_EXPRESSION_DONE;
			}
			else
			{
				throw sinsp_exception("syntax error in filter at position " + to_string((long long) m_scanpos));
			}
			break;
		}
	}

	vector<string> components = sinsp_split(m_fltstr, ' ');
}

bool sinsp_filter::run(sinsp_evt *evt)
{
	return m_filter->compare(evt);
}

#endif // HAS_FILTERING<|MERGE_RESOLUTION|>--- conflicted
+++ resolved
@@ -1340,12 +1340,7 @@
 
 	chk->m_boolop = op;
 	chk->m_cmpop = co;
-<<<<<<< HEAD
-	chk->parse_field_name((char *)&operand1[0], true);
-	chk->parse_filter_value((char *)&operand2[0], (uint32_t)operand2.size() - 1);
-=======
 	chk->parse_field_name((char *)&operand1[0]);
->>>>>>> 12e07609
 
 	//
 	// In this case we want next() to return the very next character
