--- conflicted
+++ resolved
@@ -373,11 +373,7 @@
 	bool is_filter_display = false;
 	bool verbose = false;
 	bool list_flds = false;
-<<<<<<< HEAD
-	sinsp_evt::param_fmt event_buffer_format = sinsp_evt::PF_SIMPLE;
-=======
 	sinsp_evt::param_fmt event_buffer_format = sinsp_evt::PF_NORMAL;
->>>>>>> 96e6f441
 	sinsp_filter* display_filter = NULL;
 	double duration = 1;
 	captureinfo cinfo;
@@ -622,15 +618,7 @@
 			}
 		}
 
-<<<<<<< HEAD
-		g_filterlist.add_filter_check(new sinsp_filter_check_fd());
-		g_filterlist.add_filter_check(new sinsp_filter_check_thread());
-		g_filterlist.add_filter_check(new sinsp_filter_check_event(event_buffer_format));
-		g_filterlist.add_filter_check(new sinsp_filter_check_user());
-		g_filterlist.add_filter_check(new sinsp_filter_check_group());
-=======
 		inspector->set_buffer_format(event_buffer_format);
->>>>>>> 96e6f441
 
 		//
 		// If -l was specified, print the fields and exit
