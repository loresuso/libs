--[[
Copyright (C) 2013-2014 Draios inc.
 
This program is free software: you can redistribute it and/or modify
it under the terms of the GNU General Public License version 2 as
published by the Free Software Foundation.


This program is distributed in the hope that it will be useful,
but WITHOUT ANY WARRANTY; without even the implied warranty of
MERCHANTABILITY or FITNESS FOR A PARTICULAR PURPOSE.  See the
GNU General Public License for more details.

You should have received a copy of the GNU General Public License
along with this program.  If not, see <http://www.gnu.org/licenses/>.
--]]

-- Chisel description
<<<<<<< HEAD
description = "Groups all the active FDs based on the given filter field, and returns the fd count for each key. For example, it can be used to list the number of connections per process or per IP end-point."
=======
description = "Groups all the active FDs based on the given filter field, and returns the fd count for each key. For example, it can be used to list the number of connections per process or per IP endpoint."
>>>>>>> 6598c309
short_description = "FD count, aggregated by an arbitrary filter field"
category = "I/O"

-- Chisel argument list
args = 
{
	{
		name = "key", 
		description = "The filter field used for grouping", 
		argtype = "string"
	},
}

-- The number of items to show
TOP_NUMBER = 0

require "common"

grtable = {}
key_fld = ""

-- Argument notification callback
function on_set_arg(name, val)
	if name == "key" then
		key_fld = val
		return true
	end

	return false
end

-- Initialization callback
function on_init()
	-- Request the fields we need
	fkey = chisel.request_field(key_fld)
	ffdnum = chisel.request_field("fd.num")
	ffdname = chisel.request_field("fd.name")
	
	return true
end

-- Event parsing callback
function on_event()
	key = evt.field(fkey)
	fdnum = evt.field(ffdnum)
	fdname = evt.field(ffdname)

	if key ~= nil and fdnum ~= nil and fdnum > 0 and fdname ~= nil and fdname ~= "" then
		entryval = grtable[key]
		fdkey = tostring(fdnum) .. fdname

		if entryval == nil then
			grtable[key] = {}
			grtable[key][fdkey] = 1
			grtable[key]["c"] = 1
		else
			fdentry = grtable[key][fdkey]
			
			if fdentry == nil then
				grtable[key][fdkey] = 1
				grtable[key]["c"] = grtable[key]["c"] + 1
			end
		end
	end

	return true
end

-- Interval callback, emits the ourput
function on_capture_end()
	sorted_grtable = pairs_top_by_val(grtable, TOP_NUMBER, function(t,a,b) return t[b]["c"] < t[a]["c"] end)
	
	etime = evt.field(ftime)

	for k,v in sorted_grtable do
		print(k, v["c"])
	end
	
	return true
end<|MERGE_RESOLUTION|>--- conflicted
+++ resolved
@@ -16,11 +16,7 @@
 --]]
 
 -- Chisel description
-<<<<<<< HEAD
-description = "Groups all the active FDs based on the given filter field, and returns the fd count for each key. For example, it can be used to list the number of connections per process or per IP end-point."
-=======
 description = "Groups all the active FDs based on the given filter field, and returns the fd count for each key. For example, it can be used to list the number of connections per process or per IP endpoint."
->>>>>>> 6598c309
 short_description = "FD count, aggregated by an arbitrary filter field"
 category = "I/O"
 
